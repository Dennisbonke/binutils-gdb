--- conflicted
+++ resolved
@@ -418,8 +418,7 @@
 
 // Layout methods.
 
-Layout::Layout(int number_of_input_files, Script_options* script_options,
-	       bool has_crtbeginT)
+Layout::Layout(int number_of_input_files, Script_options* script_options)
   : number_of_input_files_(number_of_input_files),
     script_options_(script_options),
     namepool_(),
@@ -470,7 +469,6 @@
     unique_segment_for_sections_specified_(false),
     incremental_inputs_(NULL),
     record_output_section_data_from_script_(false),
-    optimize_ehframe_(!has_crtbeginT),
     script_output_section_data_list_(),
     segment_states_(NULL),
     relaxation_debug_check_(NULL),
@@ -1422,18 +1420,6 @@
 
   elfcpp::Elf_Xword orig_flags = os->flags();
 
-<<<<<<< HEAD
-  if (!parameters->incremental()
-      && this->eh_frame_data_->add_ehframe_input_section(object,
-							 symbols,
-							 symbols_size,
-							 symbol_names,
-							 symbol_names_size,
-							 shndx,
-							 reloc_shndx,
-							 reloc_type,
-							 this->optimize_ehframe_))
-=======
   Eh_frame::Eh_frame_section_disposition disp =
       Eh_frame::EH_UNRECOGNIZED_SECTION;
   if (!parameters->incremental())
@@ -1449,7 +1435,6 @@
     }
 
   if (disp == Eh_frame::EH_OPTIMIZABLE_SECTION)
->>>>>>> b300fed6
     {
       os->update_flags_for_input_section(shdr.get_sh_flags());
 
@@ -1519,14 +1504,6 @@
 						   ORDER_EHFRAME, false);
   if (os == NULL)
     return NULL;
-
-  // optimize_ehframe_ is false only if there is a crtbeginT file on
-  // command line.  We can't optimize the exception frame section
-  // until we have seen the crtbeginT file.
-  if (!this->optimize_ehframe_
-      && object != NULL
-      && Layout::match_file_name(object, "crtbeginT"))
-    this->optimize_ehframe_ = true;
 
   if (this->eh_frame_section_ == NULL)
     {
@@ -5138,18 +5115,19 @@
   return name;
 }
 
-// Return true if FILE is an input file whose base name matches
-// MATCH.  The base name must have an extension of ".o", and must
-// be exactly MATCH.o or MATCH, one character, ".o".  This is
+// Return true if RELOBJ is an input file whose base name matches
+// FILE_NAME.  The base name must have an extension of ".o", and must
+// be exactly FILE_NAME.o or FILE_NAME, one character, ".o".  This is
 // to match crtbegin.o as well as crtbeginS.o without getting confused
 // by other possibilities.  Overall matching the file name this way is
 // a dreadful hack, but the GNU linker does it in order to better
 // support gcc, and we need to be compatible.
 
 bool
-Layout::match_file_name(const char* file, const char* match)
-{
-  const char* base_name = lbasename(file);
+Layout::match_file_name(const Relobj* relobj, const char* match)
+{
+  const std::string& file_name(relobj->name());
+  const char* base_name = lbasename(file_name.c_str());
   size_t match_len = strlen(match);
   if (strncmp(base_name, match, match_len) != 0)
     return false;
@@ -5157,17 +5135,6 @@
   if (base_len != match_len + 2 && base_len != match_len + 3)
     return false;
   return memcmp(base_name + base_len - 2, ".o", 2) == 0;
-}
-
-// Return true if FILE is an input file whose base name matches
-// MATCH.  The base name must have an extension of ".o", and must
-// be exactly MATCH.o or MATCH, one character, ".o".
-
-bool
-Layout::match_file_name(const Relobj* relobj, const char* match)
-{
-  const std::string& file_name(relobj->name());
-  return Layout::match_file_name(file_name.c_str(), match);
 }
 
 // Check if a comdat group or .gnu.linkonce section with the given
