# Copyright (C) 2012-2018 Free Software Foundation, Inc.

# This program is free software; you can redistribute it and/or modify
# it under the terms of the GNU General Public License as published by
# the Free Software Foundation; either version 3 of the License, or
# (at your option) any later version.
# 
# This program is distributed in the hope that it will be useful,
# but WITHOUT ANY WARRANTY; without even the implied warranty of
# MERCHANTABILITY or FITNESS FOR A PARTICULAR PURPOSE.  See the
# GNU General Public License for more details.
# 
# You should have received a copy of the GNU General Public License
# along with this program; if not, write to the Free Software
# Foundation, Inc., 51 Franklin Street - Fifth Floor, Boston, MA 02110-1301, USA.  

#
# elf tests
#

proc run_elf_list_test { name suffix opts readelf_opts readelf_pipe } {
    global READELF
    global srcdir subdir
    set testname "elf $name list"
    set file $srcdir/$subdir/$name
    gas_run ${name}.s "$opts -o dump.o" ">&dump.out"
    if { ![string match "" $opts]
	  && [regexp_diff "dump.out" "${file}.l"] } then {
	fail $testname
	verbose "output is [file_contents "dump.out"]" 2
	return
    }
    send_log "$READELF $readelf_opts dump.o $readelf_pipe > dump.out\n"
    set status [gas_host_run "$READELF $readelf_opts dump.o" ">readelf.out"]
    if { [lindex $status 0] != 0 || ![string match "" [lindex $status 1]] } then {
	send_log "[lindex $status 1]\n"
	fail $testname
	return
    }
    catch "exec cat readelf.out $readelf_pipe > dump.out\n" comp_output
    if ![string match "" $comp_output] then {
	send_log "$comp_output\n"
	fail $testname
	return
    }
    verbose_eval {[file_contents "dump.out"]} 3
    if { [regexp_diff "dump.out" "${file}.e${suffix}"] } then {
	fail $testname
	verbose "output is [file_contents "dump.out"]" 2
	return
    }
    pass $testname
}

# We're testing bits in obj-elf -- don't run on anything else.
if { [is_elf_format] } then {
    set target_machine ""
    if {[istarget "mips*-*-*"]} then {
	set target_machine -mips
    }
    if {[istarget m32r*-*-*]} then {
	set target_machine -m32r
    }
    if {[istarget "msp430-*-*"]} then {
	set target_machine -msp430
    }
    if {[istarget "score-*-*"]} then {
	set target_machine -score
    }
    if {[istarget "tic6x-*-*"]} then {
	set target_machine -tic6x
    }
    if {[istarget "xtensa*-*-*"]} then {
	set target_machine -xtensa
    }
    if {[istarget "rx-*-*"]} then {
	set target_machine -rx
    }
    if {[istarget "v850*-*-*"]} then {
	set target_machine -v850
    }
    if {[istarget "rl78-*-*"]} then {
	set target_machine -rl78
    }
    if {[istarget "arm*-*-*"]} {
	set target_machine -arm
    }
    if {[istarget "arc*-*-*"]} {
	set target_machine -arc
    }

    # The MN10300 and Xtensa ports disable the assembler's call frame
    # optimization because it interfers with link-time relaxation of
    # function prologues.
    if {![istarget "mn10300-*-*"]
	&& ![istarget "am3*-*-*"]
	&& ![istarget "xtensa*-*-*"]
	&& ![istarget "msp430*-*-*"]
	&& ![istarget "nds32*-*-*"]
	&& ![istarget "am3*-*-*"]} then {
      run_dump_test "ehopt0"
    }
    case $target_triplet in {
	{ m68k-*-* m68[03]??-*-* } {
	    run_dump_test "file" { { as "--defsym m68k=1" } }
	}
	{ mmix-*-* } {
	    run_dump_test "file" { { as "--defsym mmix=1" } }
	}
	{ xtensa*-*-* } {
	    run_dump_test "file" { { as "--rename-section file.s=file.c" } }
	}
	default {
	    run_dump_test "file"
	}
    }
    run_dump_test "file-2"
    setup_xfail "nds32*-*-*"
    run_dump_test "group0a"
    run_dump_test "group0b"
    run_dump_test "group0c"
    run_dump_test "group1a"
    run_dump_test "group1b"
    run_dump_test "group2"
    run_dump_test "group3"
    case $target_triplet in {
	{ hppa64*-*-hpux* } { }
	{ riscv*-*-* } { }
	default {
	    run_dump_test "groupautoa"
	}
    }
    case $target_triplet in {
	{ hppa64*-*-hpux* } { }
	{ riscv*-*-* } { }
	{ xtensa*-*-* } { }
	default {
	    run_dump_test "groupautob"
	}
    }
    case $target_triplet in {
	{ alpha*-*-* } { }
	{ am3*-*-* } { }
	{ *c54x*-*-* } { }
	{ cr16*-*-* } { }
	{ crx*-*-* } { }
	{ h8300-*-* } { }
	{ hppa*-*-* } { }
	{ iq2000*-*-* } { }
	{ mips*-*-* } { }
	{ mn10200-*-* } { }
	{ mn10300-*-* } { }
	{ msp43*-*-* } { }
	{ rl78-*-* } { }
	{ riscv*-*-* } { }
	{ rx-*-* } { }
	default {
	    # The next test can fail if the target does not convert fixups
	    # against ordinary symbols into relocations against section symbols.
	    # This is usually revealed by the error message:
	    #  symbol `sym' required but not present
	    setup_xfail "m681*-*-*" "m68hc*-*-*" "xgate-*-*" "vax-*-*"
	    run_dump_test redef
	    run_dump_test equ-reloc
	}
    }
    run_dump_test "pseudo"
    run_dump_test "section0"
    run_dump_test "section1"
    if {! [istarget "h8300-*-*"]} then {
	# The h8300 port issues a warning message for
	# new sections created without atrributes.
	run_elf_list_test "section2" "$target_machine" "-al" "-s" ""
    }
    run_dump_test "section3"
    run_dump_test "section4"
    if {! [istarget "h8300-*-*"] && ! [istarget "rx-*-*"]} then {
	# The h8300 port issues a warning message for
	# new sections created without atrributes.
	# The RX port does not complain about changing the attributes of the
	# .data and .bss sections since it does not use those names.
	run_elf_list_test "section5" "" "-al" "-SW" "| grep \" \\\\.test\\\[0-9\\\]\""
    }
    run_dump_test "struct"
    if { ![istarget "alpha*-*-*"] } then {
	# The alpha port uses .set for state, e.g. nomacro.
	run_dump_test "symtab"
    }
    run_dump_test "symver"
    run_dump_test "pr21661"

    # No indirect functions on non-GNU targets.
    # The Visium and MSP set the ELF header's OSABI field to ELFOSABI_STANDALONE.
    # The non-eabi ARM ports sets it to ELFOSABI_ARM.
    # So for these targets we cannot include an IFUNC symbol type
    # in the symbol type test.
    # We also need to exclude targets that do not support unique objects.
    if {    [istarget "*-*-hpux*"]
	 || [istarget "arm*-*-*"]
	 || [istarget "msp*-*-*"]
	 || [istarget "visium-*-*"]
	 || ![supports_gnu_unique]
     } then {
	# hppa64 has a non-standard common directive
	if { ![istarget "hppa64*-*-hpux*"] } then {
	    run_elf_list_test "type-noifunc" "" "" "-s" "| grep \"1 *\\\[FONTC\\\]\""
	}
    } else {
	run_dump_test ifunc-1
	run_elf_list_test "type" "" "" "-s" "| grep \"1 *\\\[FIONTCU\\\]\""
    }

    run_dump_test "section6"
    run_dump_test "section7"
    run_dump_test "section8"
    run_dump_test "section9"
    run_dump_test "section10"
    run_dump_test "section11"
    run_dump_test "section12a"
    run_dump_test "section12b"
    run_dump_test "section13"
    run_dump_test "dwarf2-1"
    run_dump_test "dwarf2-2"
    run_dump_test "dwarf2-3"
    run_dump_test "dwarf2-4"
    run_dump_test "dwarf2-5"
    run_dump_test "dwarf2-6"
    run_dump_test "dwarf2-7"
    run_dump_test "dwarf2-8"
    run_dump_test "dwarf2-9"
    run_dump_test "dwarf2-10"
    run_dump_test "dwarf2-11"
    run_dump_test "dwarf2-12"
    run_dump_test "dwarf2-13"
    run_dump_test "dwarf2-14"
    run_dump_test "dwarf2-15"
    run_dump_test "dwarf2-16"
    run_dump_test "dwarf2-17"
    run_dump_test "dwarf2-18"
    run_dump_test "bss"
    run_dump_test "bad-bss"
    run_dump_test "bad-section-flag"
    run_dump_test "bad-size"
    run_dump_test "bad-group"

    run_dump_test "syms"
    
    # hpux has a non-standard common directive.
    if { ![istarget "*-*-hpux*"] } then {
	run_dump_test "common1"
	run_dump_test "common2"
	run_dump_test "common3a"
	run_dump_test "common3b"
	run_dump_test "common4a"
	run_dump_test "common4b"
<<<<<<< HEAD
	run_dump_test "common5"
	run_dump_test "common6"
=======
	run_dump_test "common5a"
	run_dump_test "common5b"
	run_dump_test "common5c"
	run_dump_test "common5d"
>>>>>>> c935ff02
    }

    run_elf_list_test "secondary1" "" "" "-s" "| grep \"secondary_\""
    run_elf_list_test "secondary2" "" "" "-s" "| grep \"secondary_\""

    run_dump_test "strtab"

    run_dump_test "bignums"
    
    load_lib gas-dg.exp
    dg-init
    dg-runtest [lsort [glob -nocomplain $srcdir/$subdir/err-*.s $srcdir/$subdir/warn-*.s]] "" ""
    dg-finish
}<|MERGE_RESOLUTION|>--- conflicted
+++ resolved
@@ -253,15 +253,12 @@
 	run_dump_test "common3b"
 	run_dump_test "common4a"
 	run_dump_test "common4b"
-<<<<<<< HEAD
-	run_dump_test "common5"
-	run_dump_test "common6"
-=======
 	run_dump_test "common5a"
 	run_dump_test "common5b"
 	run_dump_test "common5c"
 	run_dump_test "common5d"
->>>>>>> c935ff02
+	run_dump_test "common6"
+	run_dump_test "common7"
     }
 
     run_elf_list_test "secondary1" "" "" "-s" "| grep \"secondary_\""
