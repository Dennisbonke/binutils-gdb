<<<<<<< HEAD
2018-07-11  Sudakshina Das  <sudi.das@arm.com>

	* arm-dis.c (arm_opcodes): Add ssbb and pssbb and move
	csdb together with them.
	(thumb32_opcodes): Likewise.
=======
2018-07-12  Tamar Christina  <tamar.christina@arm.com>

	PR binutils/23192
	* aarch64-tbl.h (sqdmlal, sqdmlal2, smlsl, smlsl2, sqdmlsl, sqdmlsl2,
	mul, smull, smull2, sqdmull, sqdmull2, sqdmulh, sqrdmulh, mla, umlal,
	umlal2, mls, umlsl, umlsl2, umull, umull2, sqdmlal, sqdmlsl, sqdmull,
	sqdmulh, sqrdmulh): Use Em16.
>>>>>>> 3b5e60a4

2018-07-06  Tamar Christina  <tamar.christina@arm.com>

	PR binutils/23242
	* aarch64-tbl.h (ldarh): Fix disassembly mask.

2018-07-06  Tamar Christina  <tamar.christina@arm.com>

	PR binutils/23369
	* aarch64-opc.c (aarch64_sys_regs): Make read/write csselr_el1,
	vsesr_el2, osdtrrx_el1, osdtrtx_el1, pmsidr_el1.

2018-06-29  Tamar Christina  <tamar.christina@arm.com>

	PR binutils/23192
	* aarch64-asm-2.c: Regenerate.
	* aarch64-dis-2.c: Likewise.
	* aarch64-opc-2.c: Likewise.
	* aarch64-dis.c (aarch64_ext_reglane): Add AARCH64_OPND_Em16 constraint.
	* aarch64-opc.c (operand_general_constraint_met_p,
	aarch64_print_operand): Likewise.
	* aarch64-tbl.h (aarch64_opcode_table): Change Em to Em16 for smlal,
	smlal2, fmla, fmls, fmul, fmulx, sqrdmlah, sqrdlsh, fmlal, fmlsl,
	fmlal2, fmlsl2.
	(AARCH64_OPERANDS): Add Em2.

2018-06-26  Nick Clifton  <nickc@redhat.com>

	* po/uk.po: Updated Ukranian translation.
	* po/de.po: Updated German translation.
	* po/pt_BR.po: Updated Brazilian Portuguese translation.

2018-06-26  Nick Clifton  <nickc@redhat.com>

	* nfp-dis.c: Fix spelling mistake.

2018-06-24  Nick Clifton  <nickc@redhat.com>

	* configure: Regenerate.
	* po/opcodes.pot: Regenerate.

2018-06-24  Nick Clifton  <nickc@redhat.com>

	2.31 branch created.

2018-06-19  Tamar Christina  <tamar.christina@arm.com>

	* aarch64-tbl.h (aarch64_opcode_table): Fix alias flag for negs
	* aarch64-asm-2.c: Regenerate.
	* aarch64-dis-2.c: Likewise.

2018-06-21  Maciej W. Rozycki  <macro@mips.com>

	* mips-dis.c (print_mips_disassembler_options): Fix a typo in
	`-M ginv' option description.

2018-06-20  Sebastian Huber  <sebastian.huber@embedded-brains.de>

	PR gas/23305
	* riscv-opc.c (riscv_opcodes): Use new format specifier 'B' for
	la and lla.

2018-06-19  Simon Marchi  <simon.marchi@ericsson.com>

	* Makefile.am (AUTOMAKE_OPTIONS): Remove 1.11.
	* configure.ac: Remove AC_PREREQ.
	* Makefile.in: Re-generate.
	* aclocal.m4: Re-generate.
	* configure: Re-generate.

2018-06-14  Faraz Shahbazker  <Faraz.Shahbazker@mips.com>

	* mips-dis.c (mips_arch_choices): Add GINV to mips32r6 and
	mips64r6 descriptors.
	(parse_mips_ase_option): Handle -Mginv option.
	(print_mips_disassembler_options): Document -Mginv.
	* mips-opc.c (decode_mips_operand) <+\>: New operand format.
	(GINV): New macro.
	(mips_opcodes): Define ginvi and ginvt.

2018-06-13  Scott Egerton  <scott.egerton@imgtec.com>
	    Faraz Shahbazker  <Faraz.Shahbazker@mips.com>

	* mips-dis.c (mips_arch_choices): Add CRC and CRC64 ASEs.
	* mips-opc.c (CRC, CRC64): New macros.
	(mips_builtin_opcodes): Define crc32b, crc32h, crc32w,
	crc32cb, crc32ch and crc32cw for CRC.  Define crc32d and
	crc32cd for CRC64.

2018-06-08  Egeyar Bagcioglu  <egeyar.bagcioglu@oracle.com>

	PR 20319
	* aarch64-tbl.h: Introduce QL_INT2FP_FMOV and QL_FP2INT_FMOV.
	(aarch64_opcode_table) : Use QL_INT2FP_FMOV and QL_FP2INT_FMOV.

2018-06-06  Alan Modra  <amodra@gmail.com>

	* xtensa-dis.c (print_insn_xtensa): Init fmt and valid_insn after
	setjmp.  Move init for some other vars later too.

2018-06-04  Max Filippov  <jcmvbkbc@gmail.com>

	* xtensa-dis.c (bfd.h, elf/xtensa.h): New includes.
	(dis_private): Add new fields for property section tracking.
	(xtensa_coalesce_insn_tables, xtensa_find_table_entry)
	(xtensa_instruction_fits): New functions.
	(fetch_data): Bump minimal fetch size to 4.
	(print_insn_xtensa): Make struct dis_private static.
	Load and prepare property table on section change.
	Don't disassemble literals. Don't disassemble instructions that
	cross property table boundaries.

2018-06-01  H.J. Lu  <hongjiu.lu@intel.com>

	* configure: Regenerated.

2018-06-01  Jan Beulich  <jbeulich@suse.com>

	* i386-opc.tbl (mov, movq): Fold to/from SReg* forms.
	* i386-tbl.h: Re-generate.

2018-06-01  Jan Beulich  <jbeulich@suse.com>

	* i386-opc.tbl (sldt, str): Add NoRex64.
	* i386-tbl.h: Re-generate.

2018-06-01  Jan Beulich  <jbeulich@suse.com>

	* i386-opc.tbl (invpcid): Add Oword.
	* i386-tbl.h: Re-generate.

2018-06-01  Alan Modra  <amodra@gmail.com>

	* sysdep.h (_bfd_error_handler): Don't declare.
	* msp430-decode.opc: Include bfd.h.  Don't include ansidecl.h here.
	* rl78-decode.opc: Likewise.
	* msp430-decode.c: Regenerate.
	* rl78-decode.c: Regenerate.

2018-05-30  Amit Pawar <Amit.Pawar@amd.com>

	* i386-gen.c (cpu_flag_init): Add CPU_ZNVER2_FLAGS.
	* i386-init.h : Regenerated.

2018-05-25  Alan Modra  <amodra@gmail.com>

	* Makefile.in: Regenerate.
	* po/POTFILES.in: Regenerate.

2018-05-21  Peter Bergner  <bergner@vnet.ibm.com.com>

	* ppc-opc.c (insert_bat, extract_bat, insert_bba, extract_bba,
	insert_rbs, extract_rbs, insert_xb6s, extract_xb6s): Delete functions.
	(insert_bab, extract_bab, insert_btab, extract_btab,
	insert_rsb, extract_rsb, insert_xab6, extract_xab6): New functions.
	(BAT, BBA VBA RBS XB6S): Delete macros.
	(BTAB, BAB, VAB, RAB, RSB, XAB6): New macros.
	(BB, BD, RBX, XC6): Update for new macros.
	(powerpc_opcodes) <evmr, evnot, vmr, vnot, crnot, crclr, crset,
	crmove, not, not., mr, mr., xxspltd, xxswapd, xvmovsp, xvmovdp,
	e_crnot, e_crclr, e_crset, e_crmove>: Likewise.
	* ppc-dis.c (print_insn_powerpc): Delete handling of fake operands.

2018-05-18  John Darrington  <john@darrington.wattle.id.au>

	* Makefile.am: Add support for s12z architecture.
	* configure.ac: Likewise.
	* disassemble.c: Likewise.
	* disassemble.h: Likewise.
	* Makefile.in: Regenerate.
	* configure: Regenerate.
	* s12z-dis.c: New file.
	* s12z.h: New file.

2018-05-18  Alan Modra  <amodra@gmail.com>

	* nfp-dis.c: Don't #include libbfd.h.
	(init_nfp3200_priv): Use bfd_get_section_contents.
	(nit_nfp6000_mecsr_sec): Likewise.

2018-05-17  Nick Clifton  <nickc@redhat.com>

	* po/zh_CN.po: Updated simplified Chinese translation.

2018-05-16  Tamar Christina  <tamar.christina@arm.com>

	PR binutils/23109
	* aarch64-tbl.h (aarch64_opcode_table): Correct sdot and udot.
	* aarch64-dis-2.c: Regenerate.

2018-05-15  Tamar Christina  <tamar.christina@arm.com>

	PR binutils/21446
	* aarch64-asm.c (opintl.h): Include.
	(aarch64_ins_sysreg): Enforce read/write constraints.
	* aarch64-dis.c (aarch64_ext_sysreg): Likewise.
	* aarch64-opc.h (F_DEPRECATED, F_ARCHEXT, F_HASXT): Moved here.
	(F_REG_READ, F_REG_WRITE): New.
	* aarch64-opc.c (aarch64_print_operand): Generate notes for
	AARCH64_OPND_SYSREG.
	(F_DEPRECATED, F_ARCHEXT, F_HASXT): Move to aarch64-opc.h.
	(aarch64_sys_regs): Add constraints to currentel, midr_el1, ctr_el0,
	mpidr_el1, revidr_el1, aidr_el1, dczid_el0, id_dfr0_el1, id_pfr0_el1,
	id_pfr1_el1, id_afr0_el1, id_mmfr0_el1, id_mmfr1_el1, id_mmfr2_el1,
	id_mmfr3_el1, id_mmfr4_el1, id_isar0_el1, id_isar1_el1, id_isar2_el1,
	id_isar3_el1, id_isar4_el1, id_isar5_el1, mvfr0_el1, mvfr1_el1,
	mvfr2_el1, ccsidr_el1, id_aa64pfr0_el1, id_aa64pfr1_el1,
	id_aa64dfr0_el1, id_aa64dfr1_el1, id_aa64isar0_el1, id_aa64isar1_el1,
	id_aa64mmfr0_el1, id_aa64mmfr1_el1, id_aa64mmfr2_el1, id_aa64afr0_el1,
	id_aa64afr0_el1, id_aa64afr1_el1, id_aa64zfr0_el1, clidr_el1,
	csselr_el1, vsesr_el2, erridr_el1, erxfr_el1, rvbar_el1, rvbar_el2,
	rvbar_el3, isr_el1, tpidrro_el0, cntfrq_el0, cntpct_el0, cntvct_el0,
	mdccsr_el0, dbgdtrrx_el0, dbgdtrtx_el0, osdtrrx_el1, osdtrtx_el1,
	mdrar_el1, oslar_el1, oslsr_el1, dbgauthstatus_el1, pmbidr_el1,
	pmsidr_el1, pmswinc_el0, pmceid0_el0, pmceid1_el0.
	* aarch64-tbl.h (aarch64_opcode_table): Add constraints to
	msr (F_SYS_WRITE), mrs (F_SYS_READ).

2018-05-15  Tamar Christina  <tamar.christina@arm.com>

	PR binutils/21446
	* aarch64-dis.c (no_notes: New.
	(parse_aarch64_dis_option): Support notes.
	(aarch64_decode_insn, print_operands): Likewise.
	(print_aarch64_disassembler_options): Document notes.
	* aarch64-opc.c (aarch64_print_operand): Support notes.

2018-05-15  Tamar Christina  <tamar.christina@arm.com>

	PR binutils/21446
	* aarch64-asm.h (aarch64_insert_operand, aarch64_##x): Return boolean
	and take error struct.
	* aarch64-asm.c (aarch64_ext_regno, aarch64_ins_reglane,
	aarch64_ins_reglist, aarch64_ins_ldst_reglist,
	aarch64_ins_ldst_reglist_r, aarch64_ins_ldst_elemlist,
	aarch64_ins_advsimd_imm_shift, aarch64_ins_imm, aarch64_ins_imm_half,
	aarch64_ins_advsimd_imm_modified, aarch64_ins_fpimm,
	aarch64_ins_imm_rotate1, aarch64_ins_imm_rotate2, aarch64_ins_fbits,
	aarch64_ins_aimm, aarch64_ins_limm_1, aarch64_ins_limm,
	aarch64_ins_inv_limm, aarch64_ins_ft, aarch64_ins_addr_simple,
	aarch64_ins_addr_regoff, aarch64_ins_addr_offset, aarch64_ins_addr_simm,
	aarch64_ins_addr_simm10, aarch64_ins_addr_uimm12,
	aarch64_ins_simd_addr_post, aarch64_ins_cond, aarch64_ins_sysreg,
	aarch64_ins_pstatefield, aarch64_ins_sysins_op, aarch64_ins_barrier,
	aarch64_ins_prfop, aarch64_ins_hint, aarch64_ins_reg_extended,
	aarch64_ins_reg_shifted, aarch64_ins_sve_addr_ri_s4xvl,
	aarch64_ins_sve_addr_ri_s6xvl, aarch64_ins_sve_addr_ri_s9xvl,
	aarch64_ins_sve_addr_ri_s4, aarch64_ins_sve_addr_ri_u6,
	aarch64_ins_sve_addr_rr_lsl, aarch64_ins_sve_addr_rz_xtw,
	aarch64_ins_sve_addr_zi_u5, aarch64_ext_sve_addr_zz,
	aarch64_ins_sve_addr_zz_lsl, aarch64_ins_sve_addr_zz_sxtw,
	aarch64_ins_sve_addr_zz_uxtw, aarch64_ins_sve_aimm,
	aarch64_ins_sve_asimm, aarch64_ins_sve_index, aarch64_ins_sve_limm_mov,
	aarch64_ins_sve_quad_index, aarch64_ins_sve_reglist,
	aarch64_ins_sve_scale, aarch64_ins_sve_shlimm, aarch64_ins_sve_shrimm,
	aarch64_ins_sve_float_half_one, aarch64_ins_sve_float_half_two,
	aarch64_ins_sve_float_zero_one, aarch64_opcode_encode): Likewise.
	* aarch64-dis.h (aarch64_extract_operand, aarch64_##x): Likewise.
	* aarch64-dis.c (aarch64_ext_regno, aarch64_ext_reglane,
	aarch64_ext_reglist, aarch64_ext_ldst_reglist,
	aarch64_ext_ldst_reglist_r, aarch64_ext_ldst_elemlist,
	aarch64_ext_advsimd_imm_shift, aarch64_ext_imm, aarch64_ext_imm_half,
	aarch64_ext_advsimd_imm_modified, aarch64_ext_fpimm,
	aarch64_ext_imm_rotate1, aarch64_ext_imm_rotate2, aarch64_ext_fbits,
	aarch64_ext_aimm, aarch64_ext_limm_1, aarch64_ext_limm, decode_limm,
	aarch64_ext_inv_limm, aarch64_ext_ft, aarch64_ext_addr_simple,
	aarch64_ext_addr_regoff, aarch64_ext_addr_offset, aarch64_ext_addr_simm,
	aarch64_ext_addr_simm10, aarch64_ext_addr_uimm12,
	aarch64_ext_simd_addr_post, aarch64_ext_cond, aarch64_ext_sysreg,
	aarch64_ext_pstatefield, aarch64_ext_sysins_op, aarch64_ext_barrier,
	aarch64_ext_prfop, aarch64_ext_hint, aarch64_ext_reg_extended,
	aarch64_ext_reg_shifted, aarch64_ext_sve_addr_ri_s4xvl,
	aarch64_ext_sve_addr_ri_s6xvl, aarch64_ext_sve_addr_ri_s9xvl,
	aarch64_ext_sve_addr_ri_s4, aarch64_ext_sve_addr_ri_u6,
	aarch64_ext_sve_addr_rr_lsl, aarch64_ext_sve_addr_rz_xtw,
	aarch64_ext_sve_addr_zi_u5, aarch64_ext_sve_addr_zz,
	aarch64_ext_sve_addr_zz_lsl, aarch64_ext_sve_addr_zz_sxtw,
	aarch64_ext_sve_addr_zz_uxtw, aarch64_ext_sve_aimm,
	aarch64_ext_sve_asimm, aarch64_ext_sve_index, aarch64_ext_sve_limm_mov,
	aarch64_ext_sve_quad_index, aarch64_ext_sve_reglist,
	aarch64_ext_sve_scale, aarch64_ext_sve_shlimm, aarch64_ext_sve_shrimm,
	aarch64_ext_sve_float_half_one, aarch64_ext_sve_float_half_two,
	aarch64_ext_sve_float_zero_one, aarch64_opcode_decode): Likewise.
	(determine_disassembling_preference, aarch64_decode_insn,
	print_insn_aarch64_word, print_insn_data): Take errors struct.
	(print_insn_aarch64): Use errors.
	* aarch64-asm-2.c: Regenerate.
	* aarch64-dis-2.c: Regenerate.
	* aarch64-gen.c (print_operand_inserter): Use errors and change type to
	boolean in aarch64_insert_operan.
	(print_operand_extractor): Likewise.
	* aarch64-opc.c (aarch64_print_operand): Use sysreg struct.

2018-05-15  Francois H. Theron  <francois.theron@netronome.com>

	* nfp-dis.c: Use uint64_t for instruction variables, not bfd_vma.

2018-05-09  H.J. Lu  <hongjiu.lu@intel.com>

	* i386-opc.tbl: Remove Disp<N> from movidir{i,64b}.

2018-05-09  Sebastian Rasmussen  <sebras@gmail.com>

	* cr16-opc.c (cr16_instruction): Comment typo fix.
	* hppa-dis.c (print_insn_hppa): Likewise.

2018-05-08  Jim Wilson  <jimw@sifive.com>

	* riscv-opc.c (match_c_slli, match_slli_as_c_slli): New.
	(match_c_slli64, match_srxi_as_c_srxi): New.
	(riscv_opcodes) <slli, sll>: Use match_slli_as_c_slli.
	<srli, srl, srai, sra>: Use match_srxi_as_c_srxi.
	<c.slli, c.srli, c.srai>: Use match_s_slli.
	<c.slli64, c.srli64, c.srai64>: New.

2018-05-08  Alan Modra  <amodra@gmail.com>

	* ppc-dis.c (PPC_OPCD_SEGS): Define using PPC_OP.
	(VLE_OPCD_SEGS, SPE2_OPCD_SEGS): Similarly, using macros used to
	partition opcode space for index lookup.

2018-05-07  Peter Bergner  <bergner@vnet.ibm.com.com>

	* ppc-dis.c (print_insn_powerpc) <insn_is_short>: Replace this...
	<insn_length>: ...with this.  Update usage.
	Remove duplicate call to *info->memory_error_func.

2018-05-07  Igor Tsimbalist  <igor.v.tsimbalist@intel.com>
	    H.J. Lu  <hongjiu.lu@intel.com>

	* i386-dis.c (Gva): New.
	(enum): Add PREFIX_0F38F8, PREFIX_0F38F9,
	MOD_0F38F8_PREFIX_2, MOD_0F38F9_PREFIX_0.
	(prefix_table): New instructions (see prefix above).
	(mod_table): New instructions (see prefix above).
	(OP_G): Handle va_mode.
	* i386-gen.c (cpu_flag_init): Add CPU_MOVDIRI_FLAGS,
	CPU_MOVDIR64B_FLAGS.
	(cpu_flags): Add CpuMOVDIRI and CpuMOVDIR64B.
	* i386-opc.h (enum): Add CpuMOVDIRI, CpuMOVDIR64B.
	(i386_cpu_flags): Add cpumovdiri and cpumovdir64b.
	* i386-opc.tbl: Add movidir{i,64b}.
	* i386-init.h: Regenerated.
	* i386-tbl.h: Likewise.

2018-05-07  H.J. Lu  <hongjiu.lu@intel.com>

	* i386-gen.c (opcode_modifiers): Replace AddrPrefixOp0 with
	AddrPrefixOpReg.
	* i386-opc.h (AddrPrefixOp0): Renamed to ...
	(AddrPrefixOpReg): This.
	(i386_opcode_modifier): Rename addrprefixop0 to addrprefixopreg.
	* i386-opc.tbl: Replace AddrPrefixOp0 with AddrPrefixOpReg.

2018-05-07  Peter Bergner  <bergner@vnet.ibm.com.com>

	* ppc-opc.c (powerpc_num_opcodes): Change type to unsigned.
	(vle_num_opcodes): Likewise.
	(spe2_num_opcodes): Likewise.
	* ppc-dis.c (disassemble_init_powerpc) <powerpc_opcd_indices>: Rewrite
	initialization loop.
	(disassemble_init_powerpc) <vle_opcd_indices>: Likewise.
	(disassemble_init_powerpc) <spe2_opcd_indices>: Likewise.  Initialize
	only once.

2018-05-01  Tamar Christina  <tamar.christina@arm.com>

	* aarch64-dis.c (aarch64_opcode_decode): Moved memory clear code.

2018-04-30  Francois H. Theron <francois.theron@netronome.com>

	Makefile.am: Added nfp-dis.c.
	configure.ac: Added bfd_nfp_arch.
	disassemble.h: Added print_insn_nfp prototype.
	disassemble.c: Added ARCH_nfp and call to print_insn_nfp
	nfp-dis.c: New, for NFP support.
	po/POTFILES.in: Added nfp-dis.c to the list.
	Makefile.in: Regenerate.
	configure: Regenerate.

2018-04-26  Jan Beulich  <jbeulich@suse.com>

	* i386-opc.tbl: Fold various non-memory operand AVX512VL
	templates into their base ones.
	* i386-tlb.h: Re-generate.

2018-04-26  Jan Beulich  <jbeulich@suse.com>

	* i386-gen.c (cpu_flag_init): Use CPU_XOP_FLAGS for
	CPU_BDVER1_FLAGS. Use CPU_AVX2_FLAGS for CPU_ZNVER1_FLAGS. Use
	CPU_AVX_FLAGS for CPU_BTVER1_FLAGS. Add CPU_XSAVE_FLAGS to
	CPU_LWP_FLAGS, CPU_AVX_FLAGS, CPU_MPX_FLAGS, and CPU_OSPKE_FLAGS.
	* i386-init.h: Re-generate.

2018-04-26  Jan Beulich  <jbeulich@suse.com>

	* i386-gen.c (cpu_flag_init): Drop all uses of CpuRegMMX,
	CpuRegXMM, CpuRegYMM, CpuRegZMM, and CpuRegMask. Use
	CPU_AVX2_FLAGS for CPU_AVX512F_FLAGS and drop bogus comment.
	Don't use CPU_AVX2_FLAGS for CPU_AVX512VL_FLAGS and drop bogus
	comment.
	(cpu_flags): Drop CpuRegMMX, CpuRegXMM, CpuRegYMM, CpuRegZMM,
	and CpuRegMask.
	* i386-opc.h: CpuRegMMX, CpuRegXMM, CpuRegYMM, CpuRegZMM,
	CpuRegMask: Delete.
	(union i386_cpu_flags): Remove cpuregmmx, cpuregxmm, cpuregymm,
	cpuregzmm, and cpuregmask.
	* i386-init.h: Re-generate.
	* i386-tbl.h: Re-generate.

2018-04-26  Jan Beulich  <jbeulich@suse.com>

	* i386-gen.c (cpu_flag_init): CPU_I586_FLAGS inherits Cpu387 only.
	CPU_287_FLAGS is Cpu287 only. CPU_387_FLAGS is Cpu387 only.
	* i386-init.h: Re-generate.

2018-04-26  Jan Beulich  <jbeulich@suse.com>

	* i386-gen.c (VexImmExt): Delete.
	* i386-opc.h (VexImmExt, veximmext): Delete.
	* i386-opc.tbl: Drop all VexImmExt uses.
	* i386-tlb.h: Re-generate.

2018-04-25  Jan Beulich  <jbeulich@suse.com>

	* i386-opc.tbl (vpslld, vpsrad, vpsrld): Drop AVX512VL
	register-only forms.
	* i386-tlb.h: Re-generate.

2018-04-25  Tamar Christina  <tamar.christina@arm.com>

	* aarch64-tbl.h (sqrdmlah, sqrdmlsh): Fix masks.

2018-04-17  Igor Tsimbalist  <igor.v.tsimbalist@intel.com>

	* i386-dis.c: Add REG_0F1C_MOD_0, MOD_0F1C_PREFIX_0,
	PREFIX_0F1C.
	* i386-gen.c (cpu_flag_init): Add CPU_CLDEMOTE_FLAGS,
	(cpu_flags): Add CpuCLDEMOTE.
	* i386-init.h: Regenerate.
	* i386-opc.h (enum): Add CpuCLDEMOTE,
	(i386_cpu_flags): Add cpucldemote.
	* i386-opc.tbl: Add cldemote.
	* i386-tbl.h: Regenerate.

2018-04-16  Alan Modra  <amodra@gmail.com>

	* Makefile.am: Remove sh5 and sh64 support.
	* configure.ac: Likewise.
	* disassemble.c: Likewise.
	* disassemble.h: Likewise.
	* sh-dis.c: Likewise.
	* sh64-dis.c: Delete.
	* sh64-opc.c: Delete.
	* sh64-opc.h: Delete.
	* Makefile.in: Regenerate.
	* configure: Regenerate.
	* po/POTFILES.in: Regenerate.

2018-04-16  Alan Modra  <amodra@gmail.com>

	* Makefile.am: Remove w65 support.
	* configure.ac: Likewise.
	* disassemble.c: Likewise.
	* disassemble.h: Likewise.
	* w65-dis.c: Delete.
	* w65-opc.h: Delete.
	* Makefile.in: Regenerate.
	* configure: Regenerate.
	* po/POTFILES.in: Regenerate.

2018-04-16  Alan Modra  <amodra@gmail.com>

	* configure.ac: Remove we32k support.
	* configure: Regenerate.

2018-04-16  Alan Modra  <amodra@gmail.com>

	* Makefile.am: Remove m88k support.
	* configure.ac: Likewise.
	* disassemble.c: Likewise.
	* disassemble.h: Likewise.
	* m88k-dis.c: Delete.
	* Makefile.in: Regenerate.
	* configure: Regenerate.
	* po/POTFILES.in: Regenerate.

2018-04-16  Alan Modra  <amodra@gmail.com>

	* Makefile.am: Remove i370 support.
	* configure.ac: Likewise.
	* disassemble.c: Likewise.
	* disassemble.h: Likewise.
	* i370-dis.c: Delete.
	* i370-opc.c: Delete.
	* Makefile.in: Regenerate.
	* configure: Regenerate.
	* po/POTFILES.in: Regenerate.

2018-04-16  Alan Modra  <amodra@gmail.com>

	* Makefile.am: Remove h8500 support.
	* configure.ac: Likewise.
	* disassemble.c: Likewise.
	* disassemble.h: Likewise.
	* h8500-dis.c: Delete.
	* h8500-opc.h: Delete.
	* Makefile.in: Regenerate.
	* configure: Regenerate.
	* po/POTFILES.in: Regenerate.

2018-04-16  Alan Modra  <amodra@gmail.com>

	* configure.ac: Remove tahoe support.
	* configure: Regenerate.

2018-04-15  H.J. Lu  <hongjiu.lu@intel.com>

	* i386-dis.c (prefix_table): Replace Em with Edq on tpause and
	umwait.
	* i386-opc.tbl: Allow 32-bit registers for tpause and umwait in
	64-bit mode.
	* i386-tbl.h: Regenerated.

2018-04-11  Igor Tsimbalist  <igor.v.tsimbalist@intel.com>

	* i386-dis.c (enum): Add PREFIX_MOD_0_0FAE_REG_6,
	PREFIX_MOD_1_0FAE_REG_6.
	(va_mode): New.
	(OP_E_register): Use va_mode.
	* i386-dis-evex.h (prefix_table):
	New instructions (see prefixes above).
	* i386-gen.c (cpu_flag_init): Add WAITPKG.
	(cpu_flags): Likewise.
	* i386-opc.h (enum): Likewise.
	(i386_cpu_flags): Likewise.
	* i386-opc.tbl: Add umonitor, umwait, tpause.
	* i386-init.h: Regenerate.
	* i386-tbl.h: Likewise.

2018-04-11  Alan Modra  <amodra@gmail.com>

	* opcodes/i860-dis.c: Delete.
	* opcodes/i960-dis.c: Delete.
	* Makefile.am: Remove i860 and i960 support.
	* configure.ac: Likewise.
	* disassemble.c: Likewise.
	* disassemble.h: Likewise.
	* Makefile.in: Regenerate.
	* configure: Regenerate.
	* po/POTFILES.in: Regenerate.

2018-04-04  H.J. Lu  <hongjiu.lu@intel.com>

	PR binutils/23025
	* i386-dis.c (get_valid_dis386): Don't set vex.prefix nor vex.w
	to 0.
	(print_insn): Clear vex instead of vex.evex.

2018-04-04  Nick Clifton  <nickc@redhat.com>

	* po/es.po: Updated Spanish translation.

2018-03-28  Jan Beulich  <jbeulich@suse.com>

	* i386-gen.c (opcode_modifiers): Delete VecESize.
	* i386-opc.h (VecESize): Delete.
	(struct i386_opcode_modifier): Delete vecesize.
	* i386-opc.tbl: Drop VecESize.
	* i386-tlb.h: Re-generate.

2018-03-28  Jan Beulich  <jbeulich@suse.com>

	* i386-opc.h (NO_BROADCAST, BROADCAST_1TO16, BROADCAST_1TO8,
	BROADCAST_1TO4, BROADCAST_1TO2): Delete.
	(struct i386_opcode_modifier): Shrink broadcast field to 1 bit.
	* i386-opc.tbl: Replace Broadcast=<N> by Broadcast.
	* i386-tlb.h: Re-generate.

2018-03-28  Jan Beulich  <jbeulich@suse.com>

	* i386-opc.tbl (vcvt*d2si, vcvt*d2usi, vcvt*s2si, vcvt*s2usi):
	Fold AVX512 forms
	* i386-tlb.h: Re-generate.

2018-03-28  Jan Beulich  <jbeulich@suse.com>

	* i386-dis.c (prefix_table): Drop Y for cvt*2si.
	(vex_len_table): Drop Y for vcvt*2si.
	(putop): Replace plain 'Y' handling by abort().

2018-03-28  Nick Clifton  <nickc@redhat.com>

	PR 22988
	* aarch64-tbl.h (aarch64_opcode_table): Add entries for LDFF1xx
	instructions with only a base address register.
	* aarch64-opc.c (operand_general_constraint_met_p): Add code to
	handle AARHC64_OPND_SVE_ADDR_R.
	(aarch64_print_operand): Likewise.
	* aarch64-asm-2.c: Regenerate.
	* aarch64_dis-2.c: Regenerate.
	* aarch64-opc-2.c: Regenerate.

2018-03-22  Jan Beulich  <jbeulich@suse.com>

	* i386-opc.tbl: Drop VecESize from register only insn forms and
	memory forms not allowing broadcast.
	* i386-tlb.h: Re-generate.

2018-03-22  Jan Beulich  <jbeulich@suse.com>

	* i386-opc.tbl (vfrczs*, vphadd*, vphsub*, vpmacs*, vpmadcs*,
	vprot*, vpsha*, vpshl*, bextr, blc*, bls*, t1mskc, tzmsk, sha1*,
	sha256*): Drop Disp<N>.

2018-03-22  Jan Beulich  <jbeulich@suse.com>

	* i386-dis.c (EbndS, bnd_swap_mode): New.
	(prefix_table): Use EbndS.
	(OP_E_register, OP_E_memory): Also handle bnd_swap_mode.
	* i386-opc.tbl (bndmov): Move misplaced Load.
	* i386-tlb.h: Re-generate.

2018-03-22  Jan Beulich  <jbeulich@suse.com>

	* i386-opc.tbl (vcvtdq2pd, vcvtps2pd, vcvtudq2pd): Use separate
	templates allowing memory operands and folded ones for register
	only flavors.
	* i386-tlb.h: Re-generate.

2018-03-22  Jan Beulich  <jbeulich@suse.com>

	* i386-opc.tbl (vfrczp*, vpcmov, vpermil2p*): Fold 128- and
	256-bit templates. Drop redundant leftover Disp<N>.
	* i386-tlb.h: Re-generate.

2018-03-14  Kito Cheng  <kito.cheng@gmail.com>

	* riscv-opc.c (riscv_insn_types): New.

2018-03-13  Nick Clifton  <nickc@redhat.com>

	* po/pt_BR.po: Updated Brazilian Portuguese translation.

2018-03-08  H.J. Lu  <hongjiu.lu@intel.com>

	* i386-opc.tbl: Add Optimize to clr.
	* i386-tbl.h: Regenerated.

2018-03-08  H.J. Lu  <hongjiu.lu@intel.com>

	* i386-gen.c (opcode_modifiers): Remove OldGcc.
	* i386-opc.h (OldGcc): Removed.
	(i386_opcode_modifier): Remove oldgcc.
	* i386-opc.tbl: Remove fsubp, fsubrp, fdivp and fdivrp
	instructions for old (<= 2.8.1) versions of gcc.
	* i386-tbl.h: Regenerated.

2018-03-08  Jan Beulich  <jbeulich@suse.com>

	* i386-opc.h (EVEXDYN): New.
	* i386-opc.tbl: Fold various AVX512VL templates.
	* i386-tlb.h: Re-generate.

2018-03-08  Jan Beulich  <jbeulich@suse.com>

	* i386-opc.tbl (vexpandpd, vexpandps, vmovapd, vmovaps,
	vmovdqa32, vmovdqa64, vmovdqu32, vmovdqu64, vmovupd, vmovups,
	vpexpandd, vpexpandq): Fold AFX512VF templates.
	* i386-tlb.h: Re-generate.

2018-03-08  Jan Beulich  <jbeulich@suse.com>

	* i386-opc.tbl (vgf2p8affineinvqb, vgf2p8affineqb, vgf2p8mulb):
	Fold 128- and 256-bit VEX-encoded templates.
	* i386-tlb.h: Re-generate.

2018-03-08  Jan Beulich  <jbeulich@suse.com>

	* i386-opc.tbl (vexpandpd, vexpandps, vmovapd, vmovaps,
	vmovdqa32, vmovdqa64, vmovdqu32, vmovdqu64, vmovupd, vmovups,
	vpexpandd, vpexpandq): Fold AVX512F templates.
	* i386-tlb.h: Re-generate.

2018-03-08  Jan Beulich  <jbeulich@suse.com>

	* i386-opc.tbl (llwpcb, slwpcb, lwpval, lwpins): Fold 32- and
	64-bit templates. Drop Disp<N>.
	* i386-tlb.h: Re-generate.

2018-03-08  Jan Beulich  <jbeulich@suse.com>

	* i386-opc.tbl (vfmadd*, vfmsub*, vfnmadd*, vfnmsub*): Fold 128-
	and 256-bit templates.
	* i386-tlb.h: Re-generate.

2018-03-08  Jan Beulich  <jbeulich@suse.com>

	* i386-opc.tbl (cmpxchg8b): Add NoRex64.
	* i386-tlb.h: Re-generate.

2018-03-08  Jan Beulich  <jbeulich@suse.com>

	* i386-opc.tbl (cmpxchg16b, fisttp, fisttpll, bndmov, mwaitx):
	Drop NoAVX.
	* i386-tlb.h: Re-generate.

2018-03-08  Jan Beulich  <jbeulich@suse.com>

	* i386-opc.tbl (ldmxcsr, stmxcsr): Add NoAVX.
	* i386-tlb.h: Re-generate.

2018-03-08  Jan Beulich  <jbeulich@suse.com>

	* i386-gen.c (opcode_modifiers): Delete FloatD.
	* i386-opc.h (FloatD): Delete.
	(struct i386_opcode_modifier): Delete floatd.
	* i386-opc.tbl (fadd, fsub, fsubr, fmul, fdiv, fdivr): Replace
	FloatD by D.
	* i386-tlb.h: Re-generate.

2018-03-08  Jan Beulich  <jbeulich@suse.com>

	* i386-dis.c (float_reg): Adjust DC and DE fsub*/fdiv* patterns.

2018-03-08  Jan Beulich  <jbeulich@suse.com>

	* i386-opc.tbl (vmovd): Disallow Qword memory operands.
	* i386-tlb.h: Re-generate.

2018-03-08  Jan Beulich  <jbeulich@suse.com>

	* i386-opc.tbl (vcvtpd2ps): Fold AVX 128- and 256-bit memory
	forms.
	* i386-tlb.h: Re-generate.

2018-03-07  Alan Modra  <amodra@gmail.com>

	* disassemble.c (disassembler): Use bfd_arch_powerpc entry for
	bfd_arch_rs6000.
	* disassemble.h (print_insn_rs6000): Delete.
	* ppc-dis.c (powerpc_init_dialect): Handle rs6000.
	(disassemble_init_powerpc): Call powerpc_init_dialect for rs6000.
	(print_insn_rs6000): Delete.

2018-03-03  Alan Modra  <amodra@gmail.com>

	* sysdep.h (opcodes_error_handler): Define.
	(_bfd_error_handler): Declare.
	* Makefile.am: Remove stray #.
	* opc2c.c (main): Remove bogus -l arg handling.  Print "DO NOT
	EDIT" comment.
	* aarch64-dis.c, * arc-dis.c, * arm-dis.c, * avr-dis.c,
	* d30v-dis.c, * h8300-dis.c, * mmix-dis.c, * ppc-dis.c,
	* riscv-dis.c, * s390-dis.c, * sparc-dis.c, * v850-dis.c: Use
	opcodes_error_handler to print errors.  Standardize error messages.
	* msp430-decode.opc, * nios2-dis.c, * rl78-decode.opc: Likewise,
	and include opintl.h.
	* nds32-asm.c: Likewise, and include sysdep.h and opintl.h.
	* i386-gen.c: Standardize error messages.
	* msp430-decode.c, * rl78-decode.c, rx-decode.c: Regenerate.
	* Makefile.in: Regenerate.
	* epiphany-asm.c, * epiphany-desc.c, * epiphany-dis.c,
	* epiphany-ibld.c, * fr30-asm.c, * fr30-desc.c, * fr30-dis.c,
	* fr30-ibld.c, * frv-asm.c, * frv-desc.c, * frv-dis.c, * frv-ibld.c,
	* frv-opc.c, * ip2k-asm.c, * ip2k-desc.c, * ip2k-dis.c, * ip2k-ibld.c,
	* iq2000-asm.c, * iq2000-desc.c, * iq2000-dis.c, * iq2000-ibld.c,
	* lm32-asm.c, * lm32-desc.c, * lm32-dis.c, * lm32-ibld.c,
	* m32c-asm.c, * m32c-desc.c, * m32c-dis.c, * m32c-ibld.c,
	* m32r-asm.c, * m32r-desc.c, * m32r-dis.c, * m32r-ibld.c,
	* mep-asm.c, * mep-desc.c, * mep-dis.c, * mep-ibld.c, * mt-asm.c,
	* mt-desc.c, * mt-dis.c, * mt-ibld.c, * or1k-asm.c, * or1k-desc.c,
	* or1k-dis.c, * or1k-ibld.c, * xc16x-asm.c, * xc16x-desc.c,
	* xc16x-dis.c, * xc16x-ibld.c, * xstormy16-asm.c, * xstormy16-desc.c,
	* xstormy16-dis.c, * xstormy16-ibld.c: Regenerate.

2018-03-01  H.J. Lu  <hongjiu.lu@intel.com>

	* * i386-opc.tbl: Add "Optimize" to AVX256 and AVX512
	vpsub[bwdq] instructions.
	* i386-tbl.h: Regenerated.

2018-03-01  Alan Modra  <amodra@gmail.com>

	* configure.ac (ALL_LINGUAS): Sort.
	* configure: Regenerate.

2018-02-27  Thomas Preud'homme  <thomas.preudhomme@arm.com>

	* arm-dis.c (print_insn_coprocessor): Replace uses of ARM_FEATURE_COPY
	macro by assignements.

2018-02-27  H.J. Lu  <hongjiu.lu@intel.com>

	PR gas/22871
	* i386-gen.c (opcode_modifiers): Add Optimize.
	* i386-opc.h (Optimize): New enum.
	(i386_opcode_modifier): Add optimize.
	* i386-opc.tbl: Add "Optimize" to "mov $imm, reg",
	"sub reg, reg/mem", "test $imm, acc", "test $imm, reg/mem",
	"and $imm, acc", "and $imm, reg/mem", "xor reg, reg/mem",
	"movq $imm, reg" and AVX256 and AVX512 versions of vandnps,
	vandnpd, vpandn, vpandnd, vpandnq, vxorps, vxorpd, vpxor,
	vpxord and vpxorq.
	* i386-tbl.h: Regenerated.

2018-02-26  Alan Modra  <amodra@gmail.com>

	* crx-dis.c (getregliststring): Allocate a large enough buffer
	to silence false positive gcc8 warning.

2018-02-22  Shea Levy <shea@shealevy.com>

	* disassemble.c (ARCH_riscv): Define if ARCH_all.

2018-02-22  H.J. Lu  <hongjiu.lu@intel.com>

	* i386-opc.tbl: Add {rex},
	* i386-tbl.h: Regenerated.

2018-02-20  Maciej W. Rozycki  <macro@mips.com>

	* mips16-opc.c (decode_mips16_operand) <'M'>: Remove case.
	(mips16_opcodes): Replace `M' with `m' for "restore".

2018-02-19  Thomas Preud'homme  <thomas.preudhomme@arm.com>

	* arm-dis.c (thumb_opcodes): Fix BXNS mask.

2018-02-13  Maciej W. Rozycki  <macro@mips.com>

	* wasm32-dis.c (print_insn_wasm32): Rename `index' local
	variable to `function_index'.

2018-02-13  Nick Clifton  <nickc@redhat.com>

	PR 22823
	* metag-dis.c (print_fmmov): Double buffer size to avoid warning
	about truncation of printing.

2018-02-12  Henry Wong <henry@stuffedcow.net>

	* mips-opc.c (mips_builtin_opcodes): Correct "sigrie" encoding.

2018-02-05  Nick Clifton  <nickc@redhat.com>

	* po/pt_BR.po: Updated Brazilian Portuguese translation.

2018-01-23  Igor Tsimbalist  <igor.v.tsimbalist@intel.com>

	* i386-dis.c (enum): Add pconfig.
	* i386-gen.c (cpu_flag_init): Add CPU_PCONFIG_FLAGS.
	(cpu_flags): Add CpuPCONFIG.
	* i386-opc.h (enum): Add CpuPCONFIG.
	(i386_cpu_flags): Add cpupconfig.
	* i386-opc.tbl: Add PCONFIG instruction.
	* i386-init.h: Regenerate.
	* i386-tbl.h: Likewise.

2018-01-23  Igor Tsimbalist  <igor.v.tsimbalist@intel.com>

	* i386-dis.c (enum): Add PREFIX_0F09.
	* i386-gen.c (cpu_flag_init): Add CPU_WBNOINVD_FLAGS.
	(cpu_flags): Add CpuWBNOINVD.
	* i386-opc.h (enum): Add CpuWBNOINVD.
	(i386_cpu_flags): Add cpuwbnoinvd.
	* i386-opc.tbl: Add WBNOINVD instruction.
	* i386-init.h: Regenerate.
	* i386-tbl.h: Likewise.

2018-01-17  Jim Wilson  <jimw@sifive.com>

	* riscv-opc.c (riscv_opcodes) <addi>: Use z instead of 0.

2018-01-17  Igor Tsimbalist  <igor.v.tsimbalist@intel.com>

	* i386-gen.c (cpu_flag_init): Delete CPU_CET_FLAGS, CpuCET.
	Add CPU_IBT_FLAGS, CPU_SHSTK_FLAGS, CPY_ANY_IBT_FLAGS,
	CPU_ANY_SHSTK_FLAGS, CpuIBT, CpuSHSTK.
	(cpu_flags): Add CpuIBT, CpuSHSTK.
	* i386-opc.h (enum): Add CpuIBT, CpuSHSTK.
	(i386_cpu_flags): Add cpuibt, cpushstk.
	* i386-opc.tbl: Change CpuCET to CpuSHSTK and CpuIBT.
	* i386-init.h: Regenerate.
	* i386-tbl.h: Likewise.

2018-01-16  Nick Clifton  <nickc@redhat.com>

	* po/pt_BR.po: Updated Brazilian Portugese translation.
	* po/de.po: Updated German translation.

2018-01-15  Jim Wilson  <jimw@sifive.com>

	* riscv-opc.c (match_c_nop): New.
	(riscv_opcodes) <addi>: Handle an addi that compresses to c.nop.

2018-01-15  Nick Clifton  <nickc@redhat.com>

	* po/uk.po: Updated Ukranian translation.

2018-01-13  Nick Clifton  <nickc@redhat.com>

	* po/opcodes.pot: Regenerated.

2018-01-13  Nick Clifton  <nickc@redhat.com>

	* configure: Regenerate.

2018-01-13  Nick Clifton  <nickc@redhat.com>

	2.30 branch created.

2018-01-11  Igor Tsimbalist  <igor.v.tsimbalist@intel.com>

	* i386-opc.tbl: Remove VL variants for 4FMAPS and 4VNNIW insns.
	* i386-tbl.h: Regenerate.

2018-01-10  Jan Beulich  <jbeulich@suse.com>

	* i386-opc.tbl (v4fmaddss, v4fnmaddss): Adjust Disp8MemShift.
	* i386-tbl.h: Re-generate.

2018-01-10  Jan Beulich  <jbeulich@suse.com>

	* i386-opc.tbl (vpcmpeqb, vpcmpleb, vpcmpltb, vpcmpneqb,
	vpcmpnleb, vpcmpnltb, vpcmpequb, vpcmpleub, vpcmpltub,
	vpcmpnequb, vpcmpnleub, vpcmpnltub, vpcmpeqw, vpcmplew,
	vpcmpltw, vpcmpneqw, vpcmpnlew, vpcmpnltw, vpcmpequw, vpcmpleuw,
	vpcmpltuw, vpcmpnequw, vpcmpnleuw, vpcmpnltuw): Adjust
	Disp8MemShift of AVX512VL forms.
	* i386-tbl.h: Re-generate.

2018-01-09  Jim Wilson  <jimw@sifive.com>

	* riscv-dis.c (maybe_print_address): If base_reg is zero,
	then the hi_addr value is zero.

2018-01-09  James Greenhalgh  <james.greenhalgh@arm.com>

	* arm-dis.c (arm_opcodes): Add csdb.
	(thumb32_opcodes): Add csdb.

2018-01-09  James Greenhalgh  <james.greenhalgh@arm.com>

	* aarch64-tbl.h (aarch64_opcode_table): Add "csdb".
	* aarch64-asm-2.c: Regenerate.
	* aarch64-dis-2.c: Regenerate.
	* aarch64-opc-2.c: Regenerate.

2018-01-08  H.J. Lu  <hongjiu.lu@intel.com>

	PR gas/22681
	* i386-opc.tbl: Properly encode vmovd with Qword memeory operand.
	Remove AVX512 vmovd with 64-bit operands.
	* i386-tbl.h: Regenerated.

2018-01-05  Jim Wilson  <jimw@sifive.com>

	* riscv-dis.c (print_insn_args) <'s'>: Call maybe_print_address for a
	jalr.

2018-01-03  Alan Modra  <amodra@gmail.com>

	Update year range in copyright notice of all files.

2018-01-02  Jan Beulich  <jbeulich@suse.com>

	* i386-gen.c (operand_type_init): Restore OPERAND_TYPE_REGYMM
	and OPERAND_TYPE_REGZMM entries.

For older changes see ChangeLog-2017

Copyright (C) 2018 Free Software Foundation, Inc.

Copying and distribution of this file, with or without modification,
are permitted in any medium without royalty provided the copyright
notice and this notice are preserved.

Local Variables:
mode: change-log
left-margin: 8
fill-column: 74
version-control: never
End:<|MERGE_RESOLUTION|>--- conflicted
+++ resolved
@@ -1,10 +1,9 @@
-<<<<<<< HEAD
 2018-07-11  Sudakshina Das  <sudi.das@arm.com>
 
 	* arm-dis.c (arm_opcodes): Add ssbb and pssbb and move
 	csdb together with them.
 	(thumb32_opcodes): Likewise.
-=======
+
 2018-07-12  Tamar Christina  <tamar.christina@arm.com>
 
 	PR binutils/23192
@@ -12,7 +11,6 @@
 	mul, smull, smull2, sqdmull, sqdmull2, sqdmulh, sqrdmulh, mla, umlal,
 	umlal2, mls, umlsl, umlsl2, umull, umull2, sqdmlal, sqdmlsl, sqdmull,
 	sqdmulh, sqrdmulh): Use Em16.
->>>>>>> 3b5e60a4
 
 2018-07-06  Tamar Christina  <tamar.christina@arm.com>
 
