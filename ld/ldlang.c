/* Linker command language support.
   Copyright 1991-2013 Free Software Foundation, Inc.

   This file is part of the GNU Binutils.

   This program is free software; you can redistribute it and/or modify
   it under the terms of the GNU General Public License as published by
   the Free Software Foundation; either version 3 of the License, or
   (at your option) any later version.

   This program is distributed in the hope that it will be useful,
   but WITHOUT ANY WARRANTY; without even the implied warranty of
   MERCHANTABILITY or FITNESS FOR A PARTICULAR PURPOSE.  See the
   GNU General Public License for more details.

   You should have received a copy of the GNU General Public License
   along with this program; if not, write to the Free Software
   Foundation, Inc., 51 Franklin Street - Fifth Floor, Boston,
   MA 02110-1301, USA.  */

#include "sysdep.h"
#include "bfd.h"
#include "libiberty.h"
#include "filenames.h"
#include "safe-ctype.h"
#include "obstack.h"
#include "bfdlink.h"

#include "ld.h"
#include "ldmain.h"
#include "ldexp.h"
#include "ldlang.h"
#include <ldgram.h>
#include "ldlex.h"
#include "ldmisc.h"
#include "ldctor.h"
#include "ldfile.h"
#include "ldemul.h"
#include "ldwrite.h"
#include "fnmatch.h"
#include "demangle.h"
#include "hashtab.h"
#include "libbfd.h"
#ifdef ENABLE_PLUGINS
#include "plugin.h"
#endif /* ENABLE_PLUGINS */

/* FIXME: Put it here to avoid NAME conflict from ldgram.h.  */
#include "elf-bfd.h"

#ifndef offsetof
#define offsetof(TYPE, MEMBER) ((size_t) & (((TYPE*) 0)->MEMBER))
#endif

/* Locals variables.  */
static struct obstack stat_obstack;
static struct obstack map_obstack;

#define obstack_chunk_alloc xmalloc
#define obstack_chunk_free free
static const char *entry_symbol_default = "start";
static bfd_boolean placed_commons = FALSE;
static bfd_boolean stripped_excluded_sections = FALSE;
static lang_output_section_statement_type *default_common_section;
static bfd_boolean map_option_f;
static bfd_vma print_dot;
static lang_input_statement_type *first_file;
static const char *current_target;
static lang_statement_list_type statement_list;
static struct bfd_hash_table lang_definedness_table;
static lang_statement_list_type *stat_save[10];
static lang_statement_list_type **stat_save_ptr = &stat_save[0];
static struct unique_sections *unique_section_list;
<<<<<<< HEAD
static cmdline_list_type cmdline_object_only_file_list;
static cmdline_list_type cmdline_object_only_archive_list;
static cmdline_list_type cmdline_temp_object_only_list;
=======
static struct asneeded_minfo *asneeded_list_head;
>>>>>>> c4086213

/* Forward declarations.  */
static void exp_init_os (etree_type *);
static lang_input_statement_type *lookup_name (const char *);
static struct bfd_hash_entry *lang_definedness_newfunc
 (struct bfd_hash_entry *, struct bfd_hash_table *, const char *);
static void insert_undefined (const char *);
static bfd_boolean sort_def_symbol (struct bfd_link_hash_entry *, void *);
static void print_statement (lang_statement_union_type *,
			     lang_output_section_statement_type *);
static void print_statement_list (lang_statement_union_type *,
				  lang_output_section_statement_type *);
static void print_statements (void);
static void print_input_section (asection *, bfd_boolean);
static bfd_boolean lang_one_common (struct bfd_link_hash_entry *, void *);
static void lang_record_phdrs (void);
static void lang_do_version_exports_section (void);
static void lang_finalize_version_expr_head
  (struct bfd_elf_version_expr_head *);
static void cmdline_lists_init (void);
static void cmdline_get_object_only_input_files (void);
static void print_cmdline_list (cmdline_union_type *);
static bfd_boolean cmdline_on_object_only_archive_list_p (bfd *);

/* Exported variables.  */
const char *output_target;
lang_output_section_statement_type *abs_output_section;
lang_statement_list_type lang_output_section_statement;
lang_statement_list_type *stat_ptr = &statement_list;
lang_statement_list_type file_chain = { NULL, NULL };
lang_statement_list_type input_file_chain;
struct bfd_sym_chain entry_symbol = { NULL, NULL };
const char *entry_section = ".text";
struct lang_input_statement_flags input_flags;
bfd_boolean entry_from_cmdline;
bfd_boolean undef_from_cmdline;
bfd_boolean lang_has_input_file = FALSE;
bfd_boolean had_output_filename = FALSE;
bfd_boolean lang_float_flag = FALSE;
bfd_boolean delete_output_file_on_failure = FALSE;
struct lang_phdr *lang_phdr_list;
struct lang_nocrossrefs *nocrossref_list;
struct asneeded_minfo **asneeded_list_tail;

 /* Functions that traverse the linker script and might evaluate
    DEFINED() need to increment this at the start of the traversal.  */
int lang_statement_iteration = 0;

etree_type *base; /* Relocation base - or null */

/* Return TRUE if the PATTERN argument is a wildcard pattern.
   Although backslashes are treated specially if a pattern contains
   wildcards, we do not consider the mere presence of a backslash to
   be enough to cause the pattern to be treated as a wildcard.
   That lets us handle DOS filenames more naturally.  */
#define wildcardp(pattern) (strpbrk ((pattern), "?*[") != NULL)

#define new_stat(x, y) \
  (x##_type *) new_statement (x##_enum, sizeof (x##_type), y)

#define outside_section_address(q) \
  ((q)->output_offset + (q)->output_section->vma)

#define outside_symbol_address(q) \
  ((q)->value + outside_section_address (q->section))

#define SECTION_NAME_MAP_LENGTH (16)

void *
stat_alloc (size_t size)
{
  return obstack_alloc (&stat_obstack, size);
}

static int
name_match (const char *pattern, const char *name)
{
  if (wildcardp (pattern))
    return fnmatch (pattern, name, 0);
  return strcmp (pattern, name);
}

/* If PATTERN is of the form archive:file, return a pointer to the
   separator.  If not, return NULL.  */

static char *
archive_path (const char *pattern)
{
  char *p = NULL;

  if (link_info.path_separator == 0)
    return p;

  p = strchr (pattern, link_info.path_separator);
#ifdef HAVE_DOS_BASED_FILE_SYSTEM
  if (p == NULL || link_info.path_separator != ':')
    return p;

  /* Assume a match on the second char is part of drive specifier,
     as in "c:\silly.dos".  */
  if (p == pattern + 1 && ISALPHA (*pattern))
    p = strchr (p + 1, link_info.path_separator);
#endif
  return p;
}

/* Given that FILE_SPEC results in a non-NULL SEP result from archive_path,
   return whether F matches FILE_SPEC.  */

static bfd_boolean
input_statement_is_archive_path (const char *file_spec, char *sep,
				 lang_input_statement_type *f)
{
  bfd_boolean match = FALSE;

  if ((*(sep + 1) == 0
       || name_match (sep + 1, f->filename) == 0)
      && ((sep != file_spec)
	  == (f->the_bfd != NULL && f->the_bfd->my_archive != NULL)))
    {
      match = TRUE;

      if (sep != file_spec)
	{
	  const char *aname = f->the_bfd->my_archive->filename;
	  *sep = 0;
	  match = name_match (file_spec, aname) == 0;
	  *sep = link_info.path_separator;
	}
    }
  return match;
}

static bfd_boolean
unique_section_p (const asection *sec,
		  const lang_output_section_statement_type *os)
{
  struct unique_sections *unam;
  const char *secnam;

  if (link_info.relocatable
      && sec->owner != NULL
      && bfd_is_group_section (sec->owner, sec))
    return !(os != NULL
	     && strcmp (os->name, DISCARD_SECTION_NAME) == 0);

  secnam = sec->name;
  for (unam = unique_section_list; unam; unam = unam->next)
    if (name_match (unam->name, secnam) == 0)
      return TRUE;

  return FALSE;
}

/* Generic traversal routines for finding matching sections.  */

/* Try processing a section against a wildcard.  This just calls
   the callback unless the filename exclusion list is present
   and excludes the file.  It's hardly ever present so this
   function is very fast.  */

static void
walk_wild_consider_section (lang_wild_statement_type *ptr,
			    lang_input_statement_type *file,
			    asection *s,
			    struct wildcard_list *sec,
			    callback_t callback,
			    void *data)
{
  struct name_list *list_tmp;

  /* Don't process sections from files which were excluded.  */
  for (list_tmp = sec->spec.exclude_name_list;
       list_tmp;
       list_tmp = list_tmp->next)
    {
      char *p = archive_path (list_tmp->name);

      if (p != NULL)
	{
	  if (input_statement_is_archive_path (list_tmp->name, p, file))
	    return;
	}

      else if (name_match (list_tmp->name, file->filename) == 0)
	return;

      /* FIXME: Perhaps remove the following at some stage?  Matching
	 unadorned archives like this was never documented and has
	 been superceded by the archive:path syntax.  */
      else if (file->the_bfd != NULL
	       && file->the_bfd->my_archive != NULL
	       && name_match (list_tmp->name,
			      file->the_bfd->my_archive->filename) == 0)
	return;
    }

  (*callback) (ptr, sec, s, ptr->section_flag_list, file, data);
}

/* Lowest common denominator routine that can handle everything correctly,
   but slowly.  */

static void
walk_wild_section_general (lang_wild_statement_type *ptr,
			   lang_input_statement_type *file,
			   callback_t callback,
			   void *data)
{
  asection *s;
  struct wildcard_list *sec;

  for (s = file->the_bfd->sections; s != NULL; s = s->next)
    {
      sec = ptr->section_list;
      if (sec == NULL)
	(*callback) (ptr, sec, s, ptr->section_flag_list, file, data);

      while (sec != NULL)
	{
	  bfd_boolean skip = FALSE;

	  if (sec->spec.name != NULL)
	    {
	      const char *sname = bfd_get_section_name (file->the_bfd, s);

	      skip = name_match (sec->spec.name, sname) != 0;
	    }

	  if (!skip)
	    walk_wild_consider_section (ptr, file, s, sec, callback, data);

	  sec = sec->next;
	}
    }
}

/* Routines to find a single section given its name.  If there's more
   than one section with that name, we report that.  */

typedef struct
{
  asection *found_section;
  bfd_boolean multiple_sections_found;
} section_iterator_callback_data;

static bfd_boolean
section_iterator_callback (bfd *abfd ATTRIBUTE_UNUSED, asection *s, void *data)
{
  section_iterator_callback_data *d = (section_iterator_callback_data *) data;

  if (d->found_section != NULL)
    {
      d->multiple_sections_found = TRUE;
      return TRUE;
    }

  d->found_section = s;
  return FALSE;
}

static asection *
find_section (lang_input_statement_type *file,
	      struct wildcard_list *sec,
	      bfd_boolean *multiple_sections_found)
{
  section_iterator_callback_data cb_data = { NULL, FALSE };

  bfd_get_section_by_name_if (file->the_bfd, sec->spec.name,
			      section_iterator_callback, &cb_data);
  *multiple_sections_found = cb_data.multiple_sections_found;
  return cb_data.found_section;
}

/* Code for handling simple wildcards without going through fnmatch,
   which can be expensive because of charset translations etc.  */

/* A simple wild is a literal string followed by a single '*',
   where the literal part is at least 4 characters long.  */

static bfd_boolean
is_simple_wild (const char *name)
{
  size_t len = strcspn (name, "*?[");
  return len >= 4 && name[len] == '*' && name[len + 1] == '\0';
}

static bfd_boolean
match_simple_wild (const char *pattern, const char *name)
{
  /* The first four characters of the pattern are guaranteed valid
     non-wildcard characters.  So we can go faster.  */
  if (pattern[0] != name[0] || pattern[1] != name[1]
      || pattern[2] != name[2] || pattern[3] != name[3])
    return FALSE;

  pattern += 4;
  name += 4;
  while (*pattern != '*')
    if (*name++ != *pattern++)
      return FALSE;

  return TRUE;
}

/* Return the numerical value of the init_priority attribute from
   section name NAME.  */

static unsigned long
get_init_priority (const char *name)
{
  char *end;
  unsigned long init_priority;

  /* GCC uses the following section names for the init_priority
     attribute with numerical values 101 and 65535 inclusive. A
     lower value means a higher priority.

     1: .init_array.NNNN/.fini_array.NNNN: Where NNNN is the
	decimal numerical value of the init_priority attribute.
	The order of execution in .init_array is forward and
	.fini_array is backward.
     2: .ctors.NNNN/.dtors.NNNN: Where NNNN is 65535 minus the
	decimal numerical value of the init_priority attribute.
	The order of execution in .ctors is backward and .dtors
	is forward.
   */
  if (strncmp (name, ".init_array.", 12) == 0
      || strncmp (name, ".fini_array.", 12) == 0)
    {
      init_priority = strtoul (name + 12, &end, 10);
      return *end ? 0 : init_priority;
    }
  else if (strncmp (name, ".ctors.", 7) == 0
	   || strncmp (name, ".dtors.", 7) == 0)
    {
      init_priority = strtoul (name + 7, &end, 10);
      return *end ? 0 : 65535 - init_priority;
    }

  return 0;
}

/* Compare sections ASEC and BSEC according to SORT.  */

static int
compare_section (sort_type sort, asection *asec, asection *bsec)
{
  int ret;
  unsigned long ainit_priority, binit_priority;

  switch (sort)
    {
    default:
      abort ();

    case by_init_priority:
      ainit_priority
	= get_init_priority (bfd_get_section_name (asec->owner, asec));
      binit_priority
	= get_init_priority (bfd_get_section_name (bsec->owner, bsec));
      if (ainit_priority == 0 || binit_priority == 0)
	goto sort_by_name;
      ret = ainit_priority - binit_priority;
      if (ret)
	break;
      else
	goto sort_by_name;

    case by_alignment_name:
      ret = (bfd_section_alignment (bsec->owner, bsec)
	     - bfd_section_alignment (asec->owner, asec));
      if (ret)
	break;
      /* Fall through.  */

    case by_name:
sort_by_name:
      ret = strcmp (bfd_get_section_name (asec->owner, asec),
		    bfd_get_section_name (bsec->owner, bsec));
      break;

    case by_name_alignment:
      ret = strcmp (bfd_get_section_name (asec->owner, asec),
		    bfd_get_section_name (bsec->owner, bsec));
      if (ret)
	break;
      /* Fall through.  */

    case by_alignment:
      ret = (bfd_section_alignment (bsec->owner, bsec)
	     - bfd_section_alignment (asec->owner, asec));
      break;
    }

  return ret;
}

/* Build a Binary Search Tree to sort sections, unlike insertion sort
   used in wild_sort(). BST is considerably faster if the number of
   of sections are large.  */

static lang_section_bst_type **
wild_sort_fast (lang_wild_statement_type *wild,
		struct wildcard_list *sec,
		lang_input_statement_type *file ATTRIBUTE_UNUSED,
		asection *section)
{
  lang_section_bst_type **tree;

  tree = &wild->tree;
  if (!wild->filenames_sorted
      && (sec == NULL || sec->spec.sorted == none))
    {
      /* Append at the right end of tree.  */
      while (*tree)
	tree = &((*tree)->right);
      return tree;
    }

  while (*tree)
    {
      /* Find the correct node to append this section.  */
      if (compare_section (sec->spec.sorted, section, (*tree)->section) < 0)
	tree = &((*tree)->left);
      else
	tree = &((*tree)->right);
    }

  return tree;
}

/* Use wild_sort_fast to build a BST to sort sections.  */

static void
output_section_callback_fast (lang_wild_statement_type *ptr,
			      struct wildcard_list *sec,
			      asection *section,
			      struct flag_info *sflag_list ATTRIBUTE_UNUSED,
			      lang_input_statement_type *file,
			      void *output)
{
  lang_section_bst_type *node;
  lang_section_bst_type **tree;
  lang_output_section_statement_type *os;

  os = (lang_output_section_statement_type *) output;

  if (unique_section_p (section, os))
    return;

  node = (lang_section_bst_type *) xmalloc (sizeof (lang_section_bst_type));
  node->left = 0;
  node->right = 0;
  node->section = section;

  tree = wild_sort_fast (ptr, sec, file, section);
  if (tree != NULL)
    *tree = node;
}

/* Convert a sorted sections' BST back to list form.  */

static void
output_section_callback_tree_to_list (lang_wild_statement_type *ptr,
				      lang_section_bst_type *tree,
				      void *output)
{
  if (tree->left)
    output_section_callback_tree_to_list (ptr, tree->left, output);

  lang_add_section (&ptr->children, tree->section, NULL,
		    (lang_output_section_statement_type *) output);

  if (tree->right)
    output_section_callback_tree_to_list (ptr, tree->right, output);

  free (tree);
}

/* Specialized, optimized routines for handling different kinds of
   wildcards */

static void
walk_wild_section_specs1_wild0 (lang_wild_statement_type *ptr,
				lang_input_statement_type *file,
				callback_t callback,
				void *data)
{
  /* We can just do a hash lookup for the section with the right name.
     But if that lookup discovers more than one section with the name
     (should be rare), we fall back to the general algorithm because
     we would otherwise have to sort the sections to make sure they
     get processed in the bfd's order.  */
  bfd_boolean multiple_sections_found;
  struct wildcard_list *sec0 = ptr->handler_data[0];
  asection *s0 = find_section (file, sec0, &multiple_sections_found);

  if (multiple_sections_found)
    walk_wild_section_general (ptr, file, callback, data);
  else if (s0)
    walk_wild_consider_section (ptr, file, s0, sec0, callback, data);
}

static void
walk_wild_section_specs1_wild1 (lang_wild_statement_type *ptr,
				lang_input_statement_type *file,
				callback_t callback,
				void *data)
{
  asection *s;
  struct wildcard_list *wildsec0 = ptr->handler_data[0];

  for (s = file->the_bfd->sections; s != NULL; s = s->next)
    {
      const char *sname = bfd_get_section_name (file->the_bfd, s);
      bfd_boolean skip = !match_simple_wild (wildsec0->spec.name, sname);

      if (!skip)
	walk_wild_consider_section (ptr, file, s, wildsec0, callback, data);
    }
}

static void
walk_wild_section_specs2_wild1 (lang_wild_statement_type *ptr,
				lang_input_statement_type *file,
				callback_t callback,
				void *data)
{
  asection *s;
  struct wildcard_list *sec0 = ptr->handler_data[0];
  struct wildcard_list *wildsec1 = ptr->handler_data[1];
  bfd_boolean multiple_sections_found;
  asection *s0 = find_section (file, sec0, &multiple_sections_found);

  if (multiple_sections_found)
    {
      walk_wild_section_general (ptr, file, callback, data);
      return;
    }

  /* Note that if the section was not found, s0 is NULL and
     we'll simply never succeed the s == s0 test below.  */
  for (s = file->the_bfd->sections; s != NULL; s = s->next)
    {
      /* Recall that in this code path, a section cannot satisfy more
	 than one spec, so if s == s0 then it cannot match
	 wildspec1.  */
      if (s == s0)
	walk_wild_consider_section (ptr, file, s, sec0, callback, data);
      else
	{
	  const char *sname = bfd_get_section_name (file->the_bfd, s);
	  bfd_boolean skip = !match_simple_wild (wildsec1->spec.name, sname);

	  if (!skip)
	    walk_wild_consider_section (ptr, file, s, wildsec1, callback,
					data);
	}
    }
}

static void
walk_wild_section_specs3_wild2 (lang_wild_statement_type *ptr,
				lang_input_statement_type *file,
				callback_t callback,
				void *data)
{
  asection *s;
  struct wildcard_list *sec0 = ptr->handler_data[0];
  struct wildcard_list *wildsec1 = ptr->handler_data[1];
  struct wildcard_list *wildsec2 = ptr->handler_data[2];
  bfd_boolean multiple_sections_found;
  asection *s0 = find_section (file, sec0, &multiple_sections_found);

  if (multiple_sections_found)
    {
      walk_wild_section_general (ptr, file, callback, data);
      return;
    }

  for (s = file->the_bfd->sections; s != NULL; s = s->next)
    {
      if (s == s0)
	walk_wild_consider_section (ptr, file, s, sec0, callback, data);
      else
	{
	  const char *sname = bfd_get_section_name (file->the_bfd, s);
	  bfd_boolean skip = !match_simple_wild (wildsec1->spec.name, sname);

	  if (!skip)
	    walk_wild_consider_section (ptr, file, s, wildsec1, callback, data);
	  else
	    {
	      skip = !match_simple_wild (wildsec2->spec.name, sname);
	      if (!skip)
		walk_wild_consider_section (ptr, file, s, wildsec2, callback,
					    data);
	    }
	}
    }
}

static void
walk_wild_section_specs4_wild2 (lang_wild_statement_type *ptr,
				lang_input_statement_type *file,
				callback_t callback,
				void *data)
{
  asection *s;
  struct wildcard_list *sec0 = ptr->handler_data[0];
  struct wildcard_list *sec1 = ptr->handler_data[1];
  struct wildcard_list *wildsec2 = ptr->handler_data[2];
  struct wildcard_list *wildsec3 = ptr->handler_data[3];
  bfd_boolean multiple_sections_found;
  asection *s0 = find_section (file, sec0, &multiple_sections_found), *s1;

  if (multiple_sections_found)
    {
      walk_wild_section_general (ptr, file, callback, data);
      return;
    }

  s1 = find_section (file, sec1, &multiple_sections_found);
  if (multiple_sections_found)
    {
      walk_wild_section_general (ptr, file, callback, data);
      return;
    }

  for (s = file->the_bfd->sections; s != NULL; s = s->next)
    {
      if (s == s0)
	walk_wild_consider_section (ptr, file, s, sec0, callback, data);
      else
	if (s == s1)
	  walk_wild_consider_section (ptr, file, s, sec1, callback, data);
	else
	  {
	    const char *sname = bfd_get_section_name (file->the_bfd, s);
	    bfd_boolean skip = !match_simple_wild (wildsec2->spec.name,
						   sname);

	    if (!skip)
	      walk_wild_consider_section (ptr, file, s, wildsec2, callback,
					  data);
	    else
	      {
		skip = !match_simple_wild (wildsec3->spec.name, sname);
		if (!skip)
		  walk_wild_consider_section (ptr, file, s, wildsec3,
					      callback, data);
	      }
	  }
    }
}

static void
walk_wild_section (lang_wild_statement_type *ptr,
		   lang_input_statement_type *file,
		   callback_t callback,
		   void *data)
{
  if (file->flags.just_syms)
    return;

  (*ptr->walk_wild_section_handler) (ptr, file, callback, data);
}

/* Returns TRUE when name1 is a wildcard spec that might match
   something name2 can match.  We're conservative: we return FALSE
   only if the prefixes of name1 and name2 are different up to the
   first wildcard character.  */

static bfd_boolean
wild_spec_can_overlap (const char *name1, const char *name2)
{
  size_t prefix1_len = strcspn (name1, "?*[");
  size_t prefix2_len = strcspn (name2, "?*[");
  size_t min_prefix_len;

  /* Note that if there is no wildcard character, then we treat the
     terminating 0 as part of the prefix.  Thus ".text" won't match
     ".text." or ".text.*", for example.  */
  if (name1[prefix1_len] == '\0')
    prefix1_len++;
  if (name2[prefix2_len] == '\0')
    prefix2_len++;

  min_prefix_len = prefix1_len < prefix2_len ? prefix1_len : prefix2_len;

  return memcmp (name1, name2, min_prefix_len) == 0;
}

/* Select specialized code to handle various kinds of wildcard
   statements.  */

static void
analyze_walk_wild_section_handler (lang_wild_statement_type *ptr)
{
  int sec_count = 0;
  int wild_name_count = 0;
  struct wildcard_list *sec;
  int signature;
  int data_counter;

  ptr->walk_wild_section_handler = walk_wild_section_general;
  ptr->handler_data[0] = NULL;
  ptr->handler_data[1] = NULL;
  ptr->handler_data[2] = NULL;
  ptr->handler_data[3] = NULL;
  ptr->tree = NULL;

  /* Count how many wildcard_specs there are, and how many of those
     actually use wildcards in the name.  Also, bail out if any of the
     wildcard names are NULL. (Can this actually happen?
     walk_wild_section used to test for it.)  And bail out if any
     of the wildcards are more complex than a simple string
     ending in a single '*'.  */
  for (sec = ptr->section_list; sec != NULL; sec = sec->next)
    {
      ++sec_count;
      if (sec->spec.name == NULL)
	return;
      if (wildcardp (sec->spec.name))
	{
	  ++wild_name_count;
	  if (!is_simple_wild (sec->spec.name))
	    return;
	}
    }

  /* The zero-spec case would be easy to optimize but it doesn't
     happen in practice.  Likewise, more than 4 specs doesn't
     happen in practice.  */
  if (sec_count == 0 || sec_count > 4)
    return;

  /* Check that no two specs can match the same section.  */
  for (sec = ptr->section_list; sec != NULL; sec = sec->next)
    {
      struct wildcard_list *sec2;
      for (sec2 = sec->next; sec2 != NULL; sec2 = sec2->next)
	{
	  if (wild_spec_can_overlap (sec->spec.name, sec2->spec.name))
	    return;
	}
    }

  signature = (sec_count << 8) + wild_name_count;
  switch (signature)
    {
    case 0x0100:
      ptr->walk_wild_section_handler = walk_wild_section_specs1_wild0;
      break;
    case 0x0101:
      ptr->walk_wild_section_handler = walk_wild_section_specs1_wild1;
      break;
    case 0x0201:
      ptr->walk_wild_section_handler = walk_wild_section_specs2_wild1;
      break;
    case 0x0302:
      ptr->walk_wild_section_handler = walk_wild_section_specs3_wild2;
      break;
    case 0x0402:
      ptr->walk_wild_section_handler = walk_wild_section_specs4_wild2;
      break;
    default:
      return;
    }

  /* Now fill the data array with pointers to the specs, first the
     specs with non-wildcard names, then the specs with wildcard
     names.  It's OK to process the specs in different order from the
     given order, because we've already determined that no section
     will match more than one spec.  */
  data_counter = 0;
  for (sec = ptr->section_list; sec != NULL; sec = sec->next)
    if (!wildcardp (sec->spec.name))
      ptr->handler_data[data_counter++] = sec;
  for (sec = ptr->section_list; sec != NULL; sec = sec->next)
    if (wildcardp (sec->spec.name))
      ptr->handler_data[data_counter++] = sec;
}

/* Handle a wild statement for a single file F.  */

static void
walk_wild_file (lang_wild_statement_type *s,
		lang_input_statement_type *f,
		callback_t callback,
		void *data)
{
  if (f->the_bfd == NULL
      || ! bfd_check_format (f->the_bfd, bfd_archive))
    walk_wild_section (s, f, callback, data);
  else
    {
      bfd *member;

      /* This is an archive file.  We must map each member of the
	 archive separately.  */
      member = bfd_openr_next_archived_file (f->the_bfd, NULL);
      while (member != NULL)
	{
	  /* When lookup_name is called, it will call the add_symbols
	     entry point for the archive.  For each element of the
	     archive which is included, BFD will call ldlang_add_file,
	     which will set the usrdata field of the member to the
	     lang_input_statement.  */
	  if (member->usrdata != NULL)
	    {
	      walk_wild_section (s,
				 (lang_input_statement_type *) member->usrdata,
				 callback, data);
	    }

	  member = bfd_openr_next_archived_file (f->the_bfd, member);
	}
    }
}

static void
walk_wild (lang_wild_statement_type *s, callback_t callback, void *data)
{
  const char *file_spec = s->filename;
  char *p;

  if (file_spec == NULL)
    {
      /* Perform the iteration over all files in the list.  */
      LANG_FOR_EACH_INPUT_STATEMENT (f)
	{
	  walk_wild_file (s, f, callback, data);
	}
    }
  else if ((p = archive_path (file_spec)) != NULL)
    {
      LANG_FOR_EACH_INPUT_STATEMENT (f)
	{
	  if (input_statement_is_archive_path (file_spec, p, f))
	    walk_wild_file (s, f, callback, data);
	}
    }
  else if (wildcardp (file_spec))
    {
      LANG_FOR_EACH_INPUT_STATEMENT (f)
	{
	  if (fnmatch (file_spec, f->filename, 0) == 0)
	    walk_wild_file (s, f, callback, data);
	}
    }
  else
    {
      lang_input_statement_type *f;

      /* Perform the iteration over a single file.  */
      f = lookup_name (file_spec);
      if (f)
	walk_wild_file (s, f, callback, data);
    }
}

/* lang_for_each_statement walks the parse tree and calls the provided
   function for each node, except those inside output section statements
   with constraint set to -1.  */

void
lang_for_each_statement_worker (void (*func) (lang_statement_union_type *),
				lang_statement_union_type *s)
{
  for (; s != NULL; s = s->header.next)
    {
      func (s);

      switch (s->header.type)
	{
	case lang_constructors_statement_enum:
	  lang_for_each_statement_worker (func, constructor_list.head);
	  break;
	case lang_output_section_statement_enum:
	  if (s->output_section_statement.constraint != -1)
	    lang_for_each_statement_worker
	      (func, s->output_section_statement.children.head);
	  break;
	case lang_wild_statement_enum:
	  lang_for_each_statement_worker (func,
					  s->wild_statement.children.head);
	  break;
	case lang_group_statement_enum:
	  lang_for_each_statement_worker (func,
					  s->group_statement.children.head);
	  break;
	case lang_data_statement_enum:
	case lang_reloc_statement_enum:
	case lang_object_symbols_statement_enum:
	case lang_output_statement_enum:
	case lang_target_statement_enum:
	case lang_input_section_enum:
	case lang_input_statement_enum:
	case lang_assignment_statement_enum:
	case lang_padding_statement_enum:
	case lang_address_statement_enum:
	case lang_fill_statement_enum:
	case lang_insert_statement_enum:
	  break;
	default:
	  FAIL ();
	  break;
	}
    }
}

void
lang_for_each_statement (void (*func) (lang_statement_union_type *))
{
  lang_for_each_statement_worker (func, statement_list.head);
}

/*----------------------------------------------------------------------*/

void
lang_list_init (lang_statement_list_type *list)
{
  list->head = NULL;
  list->tail = &list->head;
}

void
push_stat_ptr (lang_statement_list_type *new_ptr)
{
  if (stat_save_ptr >= stat_save + sizeof (stat_save) / sizeof (stat_save[0]))
    abort ();
  *stat_save_ptr++ = stat_ptr;
  stat_ptr = new_ptr;
}

void
pop_stat_ptr (void)
{
  if (stat_save_ptr <= stat_save)
    abort ();
  stat_ptr = *--stat_save_ptr;
}

/* Build a new statement node for the parse tree.  */

static lang_statement_union_type *
new_statement (enum statement_enum type,
	       size_t size,
	       lang_statement_list_type *list)
{
  lang_statement_union_type *new_stmt;

  new_stmt = (lang_statement_union_type *) stat_alloc (size);
  new_stmt->header.type = type;
  new_stmt->header.next = NULL;
  lang_statement_append (list, new_stmt, &new_stmt->header.next);
  return new_stmt;
}

/* Build a new input file node for the language.  There are several
   ways in which we treat an input file, eg, we only look at symbols,
   or prefix it with a -l etc.

   We can be supplied with requests for input files more than once;
   they may, for example be split over several lines like foo.o(.text)
   foo.o(.data) etc, so when asked for a file we check that we haven't
   got it already so we don't duplicate the bfd.  */

static lang_input_statement_type *
new_afile (const char *name,
	   lang_input_file_enum_type file_type,
	   const char *target,
	   bfd_boolean add_to_list)
{
  lang_input_statement_type *p;

  lang_has_input_file = TRUE;

  if (add_to_list)
    p = (lang_input_statement_type *) new_stat (lang_input_statement, stat_ptr);
  else
    {
      p = (lang_input_statement_type *)
	  stat_alloc (sizeof (lang_input_statement_type));
      p->header.type = lang_input_statement_enum;
      p->header.next = NULL;
    }

  memset (&p->the_bfd, 0,
	  sizeof (*p) - offsetof (lang_input_statement_type, the_bfd));
  p->target = target;
  p->flags.dynamic = input_flags.dynamic;
  p->flags.add_DT_NEEDED_for_dynamic = input_flags.add_DT_NEEDED_for_dynamic;
  p->flags.add_DT_NEEDED_for_regular = input_flags.add_DT_NEEDED_for_regular;
  p->flags.whole_archive = input_flags.whole_archive;
  p->flags.sysrooted = input_flags.sysrooted;

  if (file_type == lang_input_file_is_l_enum
      && name[0] == ':' && name[1] != '\0')
    {
      file_type = lang_input_file_is_search_file_enum;
      name = name + 1;
    }

  switch (file_type)
    {
    case lang_input_file_is_symbols_only_enum:
      p->filename = name;
      p->local_sym_name = name;
      p->flags.real = TRUE;
      p->flags.just_syms = TRUE;
      break;
    case lang_input_file_is_fake_enum:
      p->filename = name;
      p->local_sym_name = name;
      break;
    case lang_input_file_is_l_enum:
      p->filename = name;
      p->local_sym_name = concat ("-l", name, (const char *) NULL);
      p->flags.maybe_archive = TRUE;
      p->flags.real = TRUE;
      p->flags.search_dirs = TRUE;
      break;
    case lang_input_file_is_marker_enum:
      p->filename = name;
      p->local_sym_name = name;
      p->flags.search_dirs = TRUE;
      break;
    case lang_input_file_is_search_file_enum:
      p->filename = name;
      p->local_sym_name = name;
      p->flags.real = TRUE;
      p->flags.search_dirs = TRUE;
      break;
    case lang_input_file_is_file_enum:
      p->filename = name;
      p->local_sym_name = name;
      p->flags.real = TRUE;
      break;
    default:
      FAIL ();
    }

  lang_statement_append (&input_file_chain,
			 (lang_statement_union_type *) p,
			 &p->next_real_file);
  return p;
}

lang_input_statement_type *
lang_add_input_file (const char *name,
		     lang_input_file_enum_type file_type,
		     const char *target)
{
  return new_afile (name, file_type, target, TRUE);
}

struct out_section_hash_entry
{
  struct bfd_hash_entry root;
  lang_statement_union_type s;
};

/* The hash table.  */

static struct bfd_hash_table output_section_statement_table;

/* Support routines for the hash table used by lang_output_section_find,
   initialize the table, fill in an entry and remove the table.  */

static struct bfd_hash_entry *
output_section_statement_newfunc (struct bfd_hash_entry *entry,
				  struct bfd_hash_table *table,
				  const char *string)
{
  lang_output_section_statement_type **nextp;
  struct out_section_hash_entry *ret;

  if (entry == NULL)
    {
      entry = (struct bfd_hash_entry *) bfd_hash_allocate (table,
							   sizeof (*ret));
      if (entry == NULL)
	return entry;
    }

  entry = bfd_hash_newfunc (entry, table, string);
  if (entry == NULL)
    return entry;

  ret = (struct out_section_hash_entry *) entry;
  memset (&ret->s, 0, sizeof (ret->s));
  ret->s.header.type = lang_output_section_statement_enum;
  ret->s.output_section_statement.subsection_alignment = -1;
  ret->s.output_section_statement.section_alignment = -1;
  ret->s.output_section_statement.block_value = 1;
  lang_list_init (&ret->s.output_section_statement.children);
  lang_statement_append (stat_ptr, &ret->s, &ret->s.header.next);

  /* For every output section statement added to the list, except the
     first one, lang_output_section_statement.tail points to the "next"
     field of the last element of the list.  */
  if (lang_output_section_statement.head != NULL)
    ret->s.output_section_statement.prev
      = ((lang_output_section_statement_type *)
	 ((char *) lang_output_section_statement.tail
	  - offsetof (lang_output_section_statement_type, next)));

  /* GCC's strict aliasing rules prevent us from just casting the
     address, so we store the pointer in a variable and cast that
     instead.  */
  nextp = &ret->s.output_section_statement.next;
  lang_statement_append (&lang_output_section_statement,
			 &ret->s,
			 (lang_statement_union_type **) nextp);
  return &ret->root;
}

static void
output_section_statement_table_init (void)
{
  if (!bfd_hash_table_init_n (&output_section_statement_table,
			      output_section_statement_newfunc,
			      sizeof (struct out_section_hash_entry),
			      61))
    einfo (_("%P%F: can not create hash table: %E\n"));
}

static void
output_section_statement_table_free (void)
{
  bfd_hash_table_free (&output_section_statement_table);
}

/* Build enough state so that the parser can build its tree.  */

void
lang_init (bfd_boolean object_only)
{
  if (!object_only)
    obstack_begin (&stat_obstack, 1000);

  stat_ptr = &statement_list;

  output_section_statement_table_init ();

  cmdline_lists_init ();

  lang_list_init (stat_ptr);

  lang_list_init (&input_file_chain);
  lang_list_init (&lang_output_section_statement);
  lang_list_init (&file_chain);
  first_file = lang_add_input_file (NULL, lang_input_file_is_marker_enum,
				    NULL);
  abs_output_section =
    lang_output_section_statement_lookup (BFD_ABS_SECTION_NAME, 0, TRUE);

  abs_output_section->bfd_section = bfd_abs_section_ptr;

<<<<<<< HEAD
  /* The value "3" is ad-hoc, somewhat related to the expected number of
     DEFINED expressions in a linker script.  For most default linker
     scripts, there are none.  Why a hash table then?  Well, it's somewhat
     simpler to re-use working machinery than using a linked list in terms
     of code-complexity here in ld, besides the initialization which just
     looks like other code here.  */
  if (!object_only
      && !bfd_hash_table_init_n (&lang_definedness_table,
				 lang_definedness_newfunc,
				 sizeof (struct lang_definedness_hash_entry),
				 3))
=======
  /* The value "13" is ad-hoc, somewhat related to the expected number of
     assignments in a linker script.  */
  if (!bfd_hash_table_init_n (&lang_definedness_table,
			      lang_definedness_newfunc,
			      sizeof (struct lang_definedness_hash_entry),
			      13))
>>>>>>> c4086213
    einfo (_("%P%F: can not create hash table: %E\n"));

  asneeded_list_head = NULL;
  asneeded_list_tail = &asneeded_list_head;
}

void
lang_finish (bfd_boolean object_only)
{
  bfd_link_hash_table_free (link_info.output_bfd, link_info.hash);
  if (!object_only)
    bfd_hash_table_free (&lang_definedness_table);
  output_section_statement_table_free ();
}

/*----------------------------------------------------------------------
  A region is an area of memory declared with the
  MEMORY {  name:org=exp, len=exp ... }
  syntax.

  We maintain a list of all the regions here.

  If no regions are specified in the script, then the default is used
  which is created when looked up to be the entire data space.

  If create is true we are creating a region inside a MEMORY block.
  In this case it is probably an error to create a region that has
  already been created.  If we are not inside a MEMORY block it is
  dubious to use an undeclared region name (except DEFAULT_MEMORY_REGION)
  and so we issue a warning.

  Each region has at least one name.  The first name is either
  DEFAULT_MEMORY_REGION or the name given in the MEMORY block.  You can add
  alias names to an existing region within a script with
  REGION_ALIAS (alias, region_name).  Each name corresponds to at most one
  region.  */

static lang_memory_region_type *lang_memory_region_list;
static lang_memory_region_type **lang_memory_region_list_tail
  = &lang_memory_region_list;

lang_memory_region_type *
lang_memory_region_lookup (const char *const name, bfd_boolean create)
{
  lang_memory_region_name *n;
  lang_memory_region_type *r;
  lang_memory_region_type *new_region;

  /* NAME is NULL for LMA memspecs if no region was specified.  */
  if (name == NULL)
    return NULL;

  for (r = lang_memory_region_list; r != NULL; r = r->next)
    for (n = &r->name_list; n != NULL; n = n->next)
      if (strcmp (n->name, name) == 0)
	{
	  if (create)
	    einfo (_("%P:%S: warning: redeclaration of memory region `%s'\n"),
		   NULL, name);
	  return r;
	}

  if (!create && strcmp (name, DEFAULT_MEMORY_REGION))
    einfo (_("%P:%S: warning: memory region `%s' not declared\n"),
	   NULL, name);

  new_region = (lang_memory_region_type *)
      stat_alloc (sizeof (lang_memory_region_type));

  new_region->name_list.name = xstrdup (name);
  new_region->name_list.next = NULL;
  new_region->next = NULL;
  new_region->origin = 0;
  new_region->length = ~(bfd_size_type) 0;
  new_region->current = 0;
  new_region->last_os = NULL;
  new_region->flags = 0;
  new_region->not_flags = 0;
  new_region->had_full_message = FALSE;

  *lang_memory_region_list_tail = new_region;
  lang_memory_region_list_tail = &new_region->next;

  return new_region;
}

void
lang_memory_region_alias (const char * alias, const char * region_name)
{
  lang_memory_region_name * n;
  lang_memory_region_type * r;
  lang_memory_region_type * region;

  /* The default region must be unique.  This ensures that it is not necessary
     to iterate through the name list if someone wants the check if a region is
     the default memory region.  */
  if (strcmp (region_name, DEFAULT_MEMORY_REGION) == 0
      || strcmp (alias, DEFAULT_MEMORY_REGION) == 0)
    einfo (_("%F%P:%S: error: alias for default memory region\n"), NULL);

  /* Look for the target region and check if the alias is not already
     in use.  */
  region = NULL;
  for (r = lang_memory_region_list; r != NULL; r = r->next)
    for (n = &r->name_list; n != NULL; n = n->next)
      {
	if (region == NULL && strcmp (n->name, region_name) == 0)
	  region = r;
	if (strcmp (n->name, alias) == 0)
	  einfo (_("%F%P:%S: error: redefinition of memory region "
		   "alias `%s'\n"),
		 NULL, alias);
      }

  /* Check if the target region exists.  */
  if (region == NULL)
    einfo (_("%F%P:%S: error: memory region `%s' "
	     "for alias `%s' does not exist\n"),
	   NULL, region_name, alias);

  /* Add alias to region name list.  */
  n = (lang_memory_region_name *) stat_alloc (sizeof (lang_memory_region_name));
  n->name = xstrdup (alias);
  n->next = region->name_list.next;
  region->name_list.next = n;
}

static lang_memory_region_type *
lang_memory_default (asection * section)
{
  lang_memory_region_type *p;

  flagword sec_flags = section->flags;

  /* Override SEC_DATA to mean a writable section.  */
  if ((sec_flags & (SEC_ALLOC | SEC_READONLY | SEC_CODE)) == SEC_ALLOC)
    sec_flags |= SEC_DATA;

  for (p = lang_memory_region_list; p != NULL; p = p->next)
    {
      if ((p->flags & sec_flags) != 0
	  && (p->not_flags & sec_flags) == 0)
	{
	  return p;
	}
    }
  return lang_memory_region_lookup (DEFAULT_MEMORY_REGION, FALSE);
}

/* Get the output section statement directly from the userdata.  */

lang_output_section_statement_type *
lang_output_section_get (const asection *output_section)
{
  return get_userdata (output_section);
}

/* Find or create an output_section_statement with the given NAME.
   If CONSTRAINT is non-zero match one with that constraint, otherwise
   match any non-negative constraint.  If CREATE, always make a
   new output_section_statement for SPECIAL CONSTRAINT.  */

lang_output_section_statement_type *
lang_output_section_statement_lookup (const char *name,
				      int constraint,
				      bfd_boolean create)
{
  struct out_section_hash_entry *entry;

  entry = ((struct out_section_hash_entry *)
	   bfd_hash_lookup (&output_section_statement_table, name,
			    create, FALSE));
  if (entry == NULL)
    {
      if (create)
	einfo (_("%P%F: failed creating section `%s': %E\n"), name);
      return NULL;
    }

  if (entry->s.output_section_statement.name != NULL)
    {
      /* We have a section of this name, but it might not have the correct
	 constraint.  */
      struct out_section_hash_entry *last_ent;

      name = entry->s.output_section_statement.name;
      if (create && constraint == SPECIAL)
	/* Not traversing to the end reverses the order of the second
	   and subsequent SPECIAL sections in the hash table chain,
	   but that shouldn't matter.  */
	last_ent = entry;
      else
	do
	  {
	    if (constraint == entry->s.output_section_statement.constraint
		|| (constraint == 0
		    && entry->s.output_section_statement.constraint >= 0))
	      return &entry->s.output_section_statement;
	    last_ent = entry;
	    entry = (struct out_section_hash_entry *) entry->root.next;
	  }
	while (entry != NULL
	       && name == entry->s.output_section_statement.name);

      if (!create)
	return NULL;

      entry
	= ((struct out_section_hash_entry *)
	   output_section_statement_newfunc (NULL,
					     &output_section_statement_table,
					     name));
      if (entry == NULL)
	{
	  einfo (_("%P%F: failed creating section `%s': %E\n"), name);
	  return NULL;
	}
      entry->root = last_ent->root;
      last_ent->root.next = &entry->root;
    }

  entry->s.output_section_statement.name = name;
  entry->s.output_section_statement.constraint = constraint;
  return &entry->s.output_section_statement;
}

/* Find the next output_section_statement with the same name as OS.
   If CONSTRAINT is non-zero, find one with that constraint otherwise
   match any non-negative constraint.  */

lang_output_section_statement_type *
next_matching_output_section_statement (lang_output_section_statement_type *os,
					int constraint)
{
  /* All output_section_statements are actually part of a
     struct out_section_hash_entry.  */
  struct out_section_hash_entry *entry = (struct out_section_hash_entry *)
    ((char *) os
     - offsetof (struct out_section_hash_entry, s.output_section_statement));
  const char *name = os->name;

  ASSERT (name == entry->root.string);
  do
    {
      entry = (struct out_section_hash_entry *) entry->root.next;
      if (entry == NULL
	  || name != entry->s.output_section_statement.name)
	return NULL;
    }
  while (constraint != entry->s.output_section_statement.constraint
	 && (constraint != 0
	     || entry->s.output_section_statement.constraint < 0));

  return &entry->s.output_section_statement;
}

/* A variant of lang_output_section_find used by place_orphan.
   Returns the output statement that should precede a new output
   statement for SEC.  If an exact match is found on certain flags,
   sets *EXACT too.  */

lang_output_section_statement_type *
lang_output_section_find_by_flags (const asection *sec,
				   lang_output_section_statement_type **exact,
				   lang_match_sec_type_func match_type)
{
  lang_output_section_statement_type *first, *look, *found;
  flagword look_flags, sec_flags, differ;

  /* We know the first statement on this list is *ABS*.  May as well
     skip it.  */
  first = &lang_output_section_statement.head->output_section_statement;
  first = first->next;

  /* First try for an exact match.  */
  sec_flags = sec->flags;
  found = NULL;
  for (look = first; look; look = look->next)
    {
      look_flags = look->flags;
      if (look->bfd_section != NULL)
	{
	  look_flags = look->bfd_section->flags;
	  if (match_type && !match_type (link_info.output_bfd,
					 look->bfd_section,
					 sec->owner, sec))
	    continue;
	}
      differ = look_flags ^ sec_flags;
      if (!(differ & (SEC_HAS_CONTENTS | SEC_ALLOC | SEC_LOAD | SEC_READONLY
		      | SEC_CODE | SEC_SMALL_DATA | SEC_THREAD_LOCAL)))
	found = look;
    }
  if (found != NULL)
    {
      if (exact != NULL)
	*exact = found;
      return found;
    }

  if ((sec_flags & SEC_CODE) != 0
      && (sec_flags & SEC_ALLOC) != 0)
    {
      /* Try for a rw code section.  */
      for (look = first; look; look = look->next)
	{
	  look_flags = look->flags;
	  if (look->bfd_section != NULL)
	    {
	      look_flags = look->bfd_section->flags;
	      if (match_type && !match_type (link_info.output_bfd,
					     look->bfd_section,
					     sec->owner, sec))
		continue;
	    }
	  differ = look_flags ^ sec_flags;
	  if (!(differ & (SEC_HAS_CONTENTS | SEC_ALLOC | SEC_LOAD
			  | SEC_CODE | SEC_SMALL_DATA | SEC_THREAD_LOCAL)))
	    found = look;
	}
    }
  else if ((sec_flags & SEC_READONLY) != 0
	   && (sec_flags & SEC_ALLOC) != 0)
    {
      /* .rodata can go after .text, .sdata2 after .rodata.  */
      for (look = first; look; look = look->next)
	{
	  look_flags = look->flags;
	  if (look->bfd_section != NULL)
	    {
	      look_flags = look->bfd_section->flags;
	      if (match_type && !match_type (link_info.output_bfd,
					     look->bfd_section,
					     sec->owner, sec))
		continue;
	    }
	  differ = look_flags ^ sec_flags;
	  if (!(differ & (SEC_HAS_CONTENTS | SEC_ALLOC | SEC_LOAD
			  | SEC_READONLY | SEC_SMALL_DATA))
	      || (!(differ & (SEC_HAS_CONTENTS | SEC_ALLOC | SEC_LOAD
			      | SEC_READONLY))
		  && !(look_flags & SEC_SMALL_DATA)))
	    found = look;
	}
    }
  else if ((sec_flags & SEC_THREAD_LOCAL) != 0
	   && (sec_flags & SEC_ALLOC) != 0)
    {
      /* .tdata can go after .data, .tbss after .tdata.  Treat .tbss
	 as if it were a loaded section, and don't use match_type.  */
      bfd_boolean seen_thread_local = FALSE;

      match_type = NULL;
      for (look = first; look; look = look->next)
	{
	  look_flags = look->flags;
	  if (look->bfd_section != NULL)
	    look_flags = look->bfd_section->flags;

	  differ = look_flags ^ (sec_flags | SEC_LOAD | SEC_HAS_CONTENTS);
	  if (!(differ & (SEC_THREAD_LOCAL | SEC_ALLOC)))
	    {
	      /* .tdata and .tbss must be adjacent and in that order.  */
	      if (!(look_flags & SEC_LOAD)
		  && (sec_flags & SEC_LOAD))
		/* ..so if we're at a .tbss section and we're placing
		   a .tdata section stop looking and return the
		   previous section.  */
		break;
	      found = look;
	      seen_thread_local = TRUE;
	    }
	  else if (seen_thread_local)
	    break;
	  else if (!(differ & (SEC_HAS_CONTENTS | SEC_ALLOC | SEC_LOAD)))
	    found = look;
	}
    }
  else if ((sec_flags & SEC_SMALL_DATA) != 0
	   && (sec_flags & SEC_ALLOC) != 0)
    {
      /* .sdata goes after .data, .sbss after .sdata.  */
      for (look = first; look; look = look->next)
	{
	  look_flags = look->flags;
	  if (look->bfd_section != NULL)
	    {
	      look_flags = look->bfd_section->flags;
	      if (match_type && !match_type (link_info.output_bfd,
					     look->bfd_section,
					     sec->owner, sec))
		continue;
	    }
	  differ = look_flags ^ sec_flags;
	  if (!(differ & (SEC_HAS_CONTENTS | SEC_ALLOC | SEC_LOAD
			  | SEC_THREAD_LOCAL))
	      || ((look_flags & SEC_SMALL_DATA)
		  && !(sec_flags & SEC_HAS_CONTENTS)))
	    found = look;
	}
    }
  else if ((sec_flags & SEC_HAS_CONTENTS) != 0
	   && (sec_flags & SEC_ALLOC) != 0)
    {
      /* .data goes after .rodata.  */
      for (look = first; look; look = look->next)
	{
	  look_flags = look->flags;
	  if (look->bfd_section != NULL)
	    {
	      look_flags = look->bfd_section->flags;
	      if (match_type && !match_type (link_info.output_bfd,
					     look->bfd_section,
					     sec->owner, sec))
		continue;
	    }
	  differ = look_flags ^ sec_flags;
	  if (!(differ & (SEC_HAS_CONTENTS | SEC_ALLOC | SEC_LOAD
			  | SEC_SMALL_DATA | SEC_THREAD_LOCAL)))
	    found = look;
	}
    }
  else if ((sec_flags & SEC_ALLOC) != 0)
    {
      /* .bss goes after any other alloc section.  */
      for (look = first; look; look = look->next)
	{
	  look_flags = look->flags;
	  if (look->bfd_section != NULL)
	    {
	      look_flags = look->bfd_section->flags;
	      if (match_type && !match_type (link_info.output_bfd,
					     look->bfd_section,
					     sec->owner, sec))
		continue;
	    }
	  differ = look_flags ^ sec_flags;
	  if (!(differ & SEC_ALLOC))
	    found = look;
	}
    }
  else
    {
      /* non-alloc go last.  */
      for (look = first; look; look = look->next)
	{
	  look_flags = look->flags;
	  if (look->bfd_section != NULL)
	    look_flags = look->bfd_section->flags;
	  differ = look_flags ^ sec_flags;
	  if (!(differ & SEC_DEBUGGING))
	    found = look;
	}
      return found;
    }

  if (found || !match_type)
    return found;

  return lang_output_section_find_by_flags (sec, NULL, NULL);
}

/* Find the last output section before given output statement.
   Used by place_orphan.  */

static asection *
output_prev_sec_find (lang_output_section_statement_type *os)
{
  lang_output_section_statement_type *lookup;

  for (lookup = os->prev; lookup != NULL; lookup = lookup->prev)
    {
      if (lookup->constraint < 0)
	continue;

      if (lookup->bfd_section != NULL && lookup->bfd_section->owner != NULL)
	return lookup->bfd_section;
    }

  return NULL;
}

/* Look for a suitable place for a new output section statement.  The
   idea is to skip over anything that might be inside a SECTIONS {}
   statement in a script, before we find another output section
   statement.  Assignments to "dot" before an output section statement
   are assumed to belong to it, except in two cases;  The first
   assignment to dot, and assignments before non-alloc sections.
   Otherwise we might put an orphan before . = . + SIZEOF_HEADERS or
   similar assignments that set the initial address, or we might
   insert non-alloc note sections among assignments setting end of
   image symbols.  */

static lang_statement_union_type **
insert_os_after (lang_output_section_statement_type *after)
{
  lang_statement_union_type **where;
  lang_statement_union_type **assign = NULL;
  bfd_boolean ignore_first;

  ignore_first
    = after == &lang_output_section_statement.head->output_section_statement;

  for (where = &after->header.next;
       *where != NULL;
       where = &(*where)->header.next)
    {
      switch ((*where)->header.type)
	{
	case lang_assignment_statement_enum:
	  if (assign == NULL)
	    {
	      lang_assignment_statement_type *ass;

	      ass = &(*where)->assignment_statement;
	      if (ass->exp->type.node_class != etree_assert
		  && ass->exp->assign.dst[0] == '.'
		  && ass->exp->assign.dst[1] == 0
		  && !ignore_first)
		assign = where;
	    }
	  ignore_first = FALSE;
	  continue;
	case lang_wild_statement_enum:
	case lang_input_section_enum:
	case lang_object_symbols_statement_enum:
	case lang_fill_statement_enum:
	case lang_data_statement_enum:
	case lang_reloc_statement_enum:
	case lang_padding_statement_enum:
	case lang_constructors_statement_enum:
	  assign = NULL;
	  continue;
	case lang_output_section_statement_enum:
	  if (assign != NULL)
	    {
	      asection *s = (*where)->output_section_statement.bfd_section;

	      if (s == NULL
		  || s->map_head.s == NULL
		  || (s->flags & SEC_ALLOC) != 0)
		where = assign;
	    }
	  break;
	case lang_input_statement_enum:
	case lang_address_statement_enum:
	case lang_target_statement_enum:
	case lang_output_statement_enum:
	case lang_group_statement_enum:
	case lang_insert_statement_enum:
	  continue;
	}
      break;
    }

  return where;
}

lang_output_section_statement_type *
lang_insert_orphan (asection *s,
		    const char *secname,
		    int constraint,
		    lang_output_section_statement_type *after,
		    struct orphan_save *place,
		    etree_type *address,
		    lang_statement_list_type *add_child)
{
  lang_statement_list_type add;
  const char *ps;
  lang_output_section_statement_type *os;
  lang_output_section_statement_type **os_tail;

  /* If we have found an appropriate place for the output section
     statements for this orphan, add them to our own private list,
     inserting them later into the global statement list.  */
  if (after != NULL)
    {
      lang_list_init (&add);
      push_stat_ptr (&add);
    }

  if (link_info.relocatable || (s->flags & (SEC_LOAD | SEC_ALLOC)) == 0)
    address = exp_intop (0);

  os_tail = ((lang_output_section_statement_type **)
	     lang_output_section_statement.tail);
  os = lang_enter_output_section_statement (secname, address, normal_section,
					    NULL, NULL, NULL, constraint, 0);

  ps = NULL;
  if (config.build_constructors && *os_tail == os)
    {
      /* If the name of the section is representable in C, then create
	 symbols to mark the start and the end of the section.  */
      for (ps = secname; *ps != '\0'; ps++)
	if (! ISALNUM ((unsigned char) *ps) && *ps != '_')
	  break;
      if (*ps == '\0')
	{
	  char *symname;

	  symname = (char *) xmalloc (ps - secname + sizeof "__start_" + 1);
	  symname[0] = bfd_get_symbol_leading_char (link_info.output_bfd);
	  sprintf (symname + (symname[0] != 0), "__start_%s", secname);
	  lang_add_assignment (exp_provide (symname,
					    exp_nameop (NAME, "."),
					    FALSE));
	}
    }

  if (add_child == NULL)
    add_child = &os->children;
  lang_add_section (add_child, s, NULL, os);

  if (after && (s->flags & (SEC_LOAD | SEC_ALLOC)) != 0)
    {
      const char *region = (after->region
			    ? after->region->name_list.name
			    : DEFAULT_MEMORY_REGION);
      const char *lma_region = (after->lma_region
				? after->lma_region->name_list.name
				: NULL);
      lang_leave_output_section_statement (NULL, region, after->phdrs,
					   lma_region);
    }
  else
    lang_leave_output_section_statement (NULL, DEFAULT_MEMORY_REGION, NULL,
					 NULL);

  if (ps != NULL && *ps == '\0')
    {
      char *symname;

      symname = (char *) xmalloc (ps - secname + sizeof "__stop_" + 1);
      symname[0] = bfd_get_symbol_leading_char (link_info.output_bfd);
      sprintf (symname + (symname[0] != 0), "__stop_%s", secname);
      lang_add_assignment (exp_provide (symname,
					exp_nameop (NAME, "."),
					FALSE));
    }

  /* Restore the global list pointer.  */
  if (after != NULL)
    pop_stat_ptr ();

  if (after != NULL && os->bfd_section != NULL)
    {
      asection *snew, *as;

      snew = os->bfd_section;

      /* Shuffle the bfd section list to make the output file look
	 neater.  This is really only cosmetic.  */
      if (place->section == NULL
	  && after != (&lang_output_section_statement.head
		       ->output_section_statement))
	{
	  asection *bfd_section = after->bfd_section;

	  /* If the output statement hasn't been used to place any input
	     sections (and thus doesn't have an output bfd_section),
	     look for the closest prior output statement having an
	     output section.  */
	  if (bfd_section == NULL)
	    bfd_section = output_prev_sec_find (after);

	  if (bfd_section != NULL && bfd_section != snew)
	    place->section = &bfd_section->next;
	}

      if (place->section == NULL)
	place->section = &link_info.output_bfd->sections;

      as = *place->section;

      if (!as)
	{
	  /* Put the section at the end of the list.  */

	  /* Unlink the section.  */
	  bfd_section_list_remove (link_info.output_bfd, snew);

	  /* Now tack it back on in the right place.  */
	  bfd_section_list_append (link_info.output_bfd, snew);
	}
      else if (as != snew && as->prev != snew)
	{
	  /* Unlink the section.  */
	  bfd_section_list_remove (link_info.output_bfd, snew);

	  /* Now tack it back on in the right place.  */
	  bfd_section_list_insert_before (link_info.output_bfd, as, snew);
	}

      /* Save the end of this list.  Further ophans of this type will
	 follow the one we've just added.  */
      place->section = &snew->next;

      /* The following is non-cosmetic.  We try to put the output
	 statements in some sort of reasonable order here, because they
	 determine the final load addresses of the orphan sections.
	 In addition, placing output statements in the wrong order may
	 require extra segments.  For instance, given a typical
	 situation of all read-only sections placed in one segment and
	 following that a segment containing all the read-write
	 sections, we wouldn't want to place an orphan read/write
	 section before or amongst the read-only ones.  */
      if (add.head != NULL)
	{
	  lang_output_section_statement_type *newly_added_os;

	  if (place->stmt == NULL)
	    {
	      lang_statement_union_type **where = insert_os_after (after);

	      *add.tail = *where;
	      *where = add.head;

	      place->os_tail = &after->next;
	    }
	  else
	    {
	      /* Put it after the last orphan statement we added.  */
	      *add.tail = *place->stmt;
	      *place->stmt = add.head;
	    }

	  /* Fix the global list pointer if we happened to tack our
	     new list at the tail.  */
	  if (*stat_ptr->tail == add.head)
	    stat_ptr->tail = add.tail;

	  /* Save the end of this list.  */
	  place->stmt = add.tail;

	  /* Do the same for the list of output section statements.  */
	  newly_added_os = *os_tail;
	  *os_tail = NULL;
	  newly_added_os->prev = (lang_output_section_statement_type *)
	    ((char *) place->os_tail
	     - offsetof (lang_output_section_statement_type, next));
	  newly_added_os->next = *place->os_tail;
	  if (newly_added_os->next != NULL)
	    newly_added_os->next->prev = newly_added_os;
	  *place->os_tail = newly_added_os;
	  place->os_tail = &newly_added_os->next;

	  /* Fixing the global list pointer here is a little different.
	     We added to the list in lang_enter_output_section_statement,
	     trimmed off the new output_section_statment above when
	     assigning *os_tail = NULL, but possibly added it back in
	     the same place when assigning *place->os_tail.  */
	  if (*os_tail == NULL)
	    lang_output_section_statement.tail
	      = (lang_statement_union_type **) os_tail;
	}
    }
  return os;
}

static void
lang_print_asneeded (void)
{
  struct asneeded_minfo *m;
  char buf[100];

  if (asneeded_list_head == NULL)
    return;

  sprintf (buf, _("\nAs-needed library included "
		  "to satisfy reference by file (symbol)\n\n"));
  minfo ("%s", buf);

  for (m = asneeded_list_head; m != NULL; m = m->next)
    {
      size_t len;

      minfo ("%s", m->soname);
      len = strlen (m->soname);

      if (len >= 29)
	{
	  print_nl ();
	  len = 0;
	}
      while (len < 30)
	{
	  print_space ();
	  ++len;
	}

      if (m->ref != NULL)
	minfo ("%B ", m->ref);
      minfo ("(%T)\n", m->name);
    }
}

static void
lang_map_flags (flagword flag)
{
  if (flag & SEC_ALLOC)
    minfo ("a");

  if (flag & SEC_CODE)
    minfo ("x");

  if (flag & SEC_READONLY)
    minfo ("r");

  if (flag & SEC_DATA)
    minfo ("w");

  if (flag & SEC_LOAD)
    minfo ("l");
}

void
lang_map (void)
{
  lang_memory_region_type *m;
  bfd_boolean dis_header_printed = FALSE;

  LANG_FOR_EACH_INPUT_STATEMENT (file)
    {
      asection *s;

      if ((file->the_bfd->flags & (BFD_LINKER_CREATED | DYNAMIC)) != 0
	  || file->flags.just_syms)
	continue;

      for (s = file->the_bfd->sections; s != NULL; s = s->next)
	if ((s->output_section == NULL
	     || s->output_section->owner != link_info.output_bfd)
	    && (s->flags & (SEC_LINKER_CREATED | SEC_KEEP)) == 0)
	  {
	    if (! dis_header_printed)
	      {
		fprintf (config.map_file, _("\nDiscarded input sections\n\n"));
		dis_header_printed = TRUE;
	      }

	    print_input_section (s, TRUE);
	  }
    }

  minfo (_("\nMemory Configuration\n\n"));
  fprintf (config.map_file, "%-16s %-18s %-18s %s\n",
	   _("Name"), _("Origin"), _("Length"), _("Attributes"));

  for (m = lang_memory_region_list; m != NULL; m = m->next)
    {
      char buf[100];
      int len;

      fprintf (config.map_file, "%-16s ", m->name_list.name);

      sprintf_vma (buf, m->origin);
      minfo ("0x%s ", buf);
      len = strlen (buf);
      while (len < 16)
	{
	  print_space ();
	  ++len;
	}

      minfo ("0x%V", m->length);
      if (m->flags || m->not_flags)
	{
#ifndef BFD64
	  minfo ("        ");
#endif
	  if (m->flags)
	    {
	      print_space ();
	      lang_map_flags (m->flags);
	    }

	  if (m->not_flags)
	    {
	      minfo (" !");
	      lang_map_flags (m->not_flags);
	    }
	}

      print_nl ();
    }

  fprintf (config.map_file, _("\nLinker script and memory map\n\n"));

  if (! link_info.reduce_memory_overheads)
    {
      obstack_begin (&map_obstack, 1000);
      bfd_link_hash_traverse (link_info.hash, sort_def_symbol, 0);
    }
  lang_statement_iteration++;
  print_statements ();
}

static bfd_boolean
sort_def_symbol (struct bfd_link_hash_entry *hash_entry,
		 void *info ATTRIBUTE_UNUSED)
{
  if ((hash_entry->type == bfd_link_hash_defined
       || hash_entry->type == bfd_link_hash_defweak)
      && hash_entry->u.def.section->owner != link_info.output_bfd
      && hash_entry->u.def.section->owner != NULL)
    {
      input_section_userdata_type *ud;
      struct map_symbol_def *def;

      ud = ((input_section_userdata_type *)
	    get_userdata (hash_entry->u.def.section));
      if (!ud)
	{
	  ud = (input_section_userdata_type *) stat_alloc (sizeof (*ud));
	  get_userdata (hash_entry->u.def.section) = ud;
	  ud->map_symbol_def_tail = &ud->map_symbol_def_head;
	  ud->map_symbol_def_count = 0;
	}
      else if (!ud->map_symbol_def_tail)
	ud->map_symbol_def_tail = &ud->map_symbol_def_head;

      def = (struct map_symbol_def *) obstack_alloc (&map_obstack, sizeof *def);
      def->entry = hash_entry;
      *(ud->map_symbol_def_tail) = def;
      ud->map_symbol_def_tail = &def->next;
      ud->map_symbol_def_count++;
    }
  return TRUE;
}

/* Initialize an output section.  */

static void
init_os (lang_output_section_statement_type *s, flagword flags)
{
  if (strcmp (s->name, DISCARD_SECTION_NAME) == 0)
    einfo (_("%P%F: Illegal use of `%s' section\n"), DISCARD_SECTION_NAME);

  if (s->constraint != SPECIAL)
    s->bfd_section = bfd_get_section_by_name (link_info.output_bfd, s->name);
  if (s->bfd_section == NULL)
    s->bfd_section = bfd_make_section_anyway_with_flags (link_info.output_bfd,
							 s->name, flags);
  if (s->bfd_section == NULL)
    {
      einfo (_("%P%F: output format %s cannot represent section called %s\n"),
	     link_info.output_bfd->xvec->name, s->name);
    }
  s->bfd_section->output_section = s->bfd_section;
  s->bfd_section->output_offset = 0;

  /* Set the userdata of the output section to the output section
     statement to avoid lookup.  */
  get_userdata (s->bfd_section) = s;

  /* If there is a base address, make sure that any sections it might
     mention are initialized.  */
  if (s->addr_tree != NULL)
    exp_init_os (s->addr_tree);

  if (s->load_base != NULL)
    exp_init_os (s->load_base);

  /* If supplied an alignment, set it.  */
  if (s->section_alignment != -1)
    s->bfd_section->alignment_power = s->section_alignment;
}

/* Make sure that all output sections mentioned in an expression are
   initialized.  */

static void
exp_init_os (etree_type *exp)
{
  switch (exp->type.node_class)
    {
    case etree_assign:
    case etree_provide:
      exp_init_os (exp->assign.src);
      break;

    case etree_binary:
      exp_init_os (exp->binary.lhs);
      exp_init_os (exp->binary.rhs);
      break;

    case etree_trinary:
      exp_init_os (exp->trinary.cond);
      exp_init_os (exp->trinary.lhs);
      exp_init_os (exp->trinary.rhs);
      break;

    case etree_assert:
      exp_init_os (exp->assert_s.child);
      break;

    case etree_unary:
      exp_init_os (exp->unary.child);
      break;

    case etree_name:
      switch (exp->type.node_code)
	{
	case ADDR:
	case LOADADDR:
	case SIZEOF:
	  {
	    lang_output_section_statement_type *os;

	    os = lang_output_section_find (exp->name.name);
	    if (os != NULL && os->bfd_section == NULL)
	      init_os (os, 0);
	  }
	}
      break;

    default:
      break;
    }
}

static void
section_already_linked (bfd *abfd, asection *sec, void *data)
{
  lang_input_statement_type *entry = (lang_input_statement_type *) data;

  /* If we are only reading symbols from this object, then we want to
     discard all sections.  */
  if (entry->flags.just_syms)
    {
      bfd_link_just_syms (abfd, sec, &link_info);
      return;
    }

  if (!(abfd->flags & DYNAMIC))
    bfd_section_already_linked (abfd, sec, &link_info);
}

/* The wild routines.

   These expand statements like *(.text) and foo.o to a list of
   explicit actions, like foo.o(.text), bar.o(.text) and
   foo.o(.text, .data).  */

/* Add SECTION to the output section OUTPUT.  Do this by creating a
   lang_input_section statement which is placed at PTR.  */

void
lang_add_section (lang_statement_list_type *ptr,
		  asection *section,
		  struct flag_info *sflag_info,
		  lang_output_section_statement_type *output)
{
  flagword flags = section->flags;

  bfd_boolean discard;
  lang_input_section_type *new_section;
  bfd *abfd = link_info.output_bfd;

  /* Discard sections marked with SEC_EXCLUDE.  */
  discard = (flags & SEC_EXCLUDE) != 0;

  /* Discard input sections which are assigned to a section named
     DISCARD_SECTION_NAME.  */
  if (strcmp (output->name, DISCARD_SECTION_NAME) == 0)
    discard = TRUE;

  /* Discard debugging sections if we are stripping debugging
     information.  */
  if ((link_info.strip == strip_debugger || link_info.strip == strip_all)
      && (flags & SEC_DEBUGGING) != 0)
    discard = TRUE;

  if (discard)
    {
      if (section->output_section == NULL)
	{
	  /* This prevents future calls from assigning this section.  */
	  section->output_section = bfd_abs_section_ptr;
	}
      return;
    }

  if (sflag_info)
    {
      bfd_boolean keep;

      keep = bfd_lookup_section_flags (&link_info, sflag_info, section);
      if (!keep)
	return;
    }

  if (section->output_section != NULL)
    return;

  /* We don't copy the SEC_NEVER_LOAD flag from an input section
     to an output section, because we want to be able to include a
     SEC_NEVER_LOAD section in the middle of an otherwise loaded
     section (I don't know why we want to do this, but we do).
     build_link_order in ldwrite.c handles this case by turning
     the embedded SEC_NEVER_LOAD section into a fill.  */
  flags &= ~ SEC_NEVER_LOAD;

  /* If final link, don't copy the SEC_LINK_ONCE flags, they've
     already been processed.  One reason to do this is that on pe
     format targets, .text$foo sections go into .text and it's odd
     to see .text with SEC_LINK_ONCE set.  */

  if (!link_info.relocatable)
    flags &= ~(SEC_LINK_ONCE | SEC_LINK_DUPLICATES | SEC_RELOC);

  switch (output->sectype)
    {
    case normal_section:
    case overlay_section:
      break;
    case noalloc_section:
      flags &= ~SEC_ALLOC;
      break;
    case noload_section:
      flags &= ~SEC_LOAD;
      flags |= SEC_NEVER_LOAD;
      /* Unfortunately GNU ld has managed to evolve two different
	 meanings to NOLOAD in scripts.  ELF gets a .bss style noload,
	 alloc, no contents section.  All others get a noload, noalloc
	 section.  */
      if (bfd_get_flavour (link_info.output_bfd) == bfd_target_elf_flavour)
	flags &= ~SEC_HAS_CONTENTS;
      else
	flags &= ~SEC_ALLOC;
      break;
    }

  if (output->bfd_section == NULL)
    init_os (output, flags);

  /* If SEC_READONLY is not set in the input section, then clear
     it from the output section.  */
  output->bfd_section->flags &= flags | ~SEC_READONLY;

  if (output->bfd_section->linker_has_input)
    {
      /* Only set SEC_READONLY flag on the first input section.  */
      flags &= ~ SEC_READONLY;

      /* Keep SEC_MERGE and SEC_STRINGS only if they are the same.  */
      if ((output->bfd_section->flags & (SEC_MERGE | SEC_STRINGS))
	  != (flags & (SEC_MERGE | SEC_STRINGS))
	  || ((flags & SEC_MERGE) != 0
	      && output->bfd_section->entsize != section->entsize))
	{
	  output->bfd_section->flags &= ~ (SEC_MERGE | SEC_STRINGS);
	  flags &= ~ (SEC_MERGE | SEC_STRINGS);
	}
    }
  output->bfd_section->flags |= flags;

  if (!output->bfd_section->linker_has_input)
    {
      output->bfd_section->linker_has_input = 1;
      /* This must happen after flags have been updated.  The output
	 section may have been created before we saw its first input
	 section, eg. for a data statement.  */
      bfd_init_private_section_data (section->owner, section,
				     link_info.output_bfd,
				     output->bfd_section,
				     &link_info);
      if ((flags & SEC_MERGE) != 0)
	output->bfd_section->entsize = section->entsize;
    }

  if ((flags & SEC_TIC54X_BLOCK) != 0
      && bfd_get_arch (section->owner) == bfd_arch_tic54x)
    {
      /* FIXME: This value should really be obtained from the bfd...  */
      output->block_value = 128;
    }

  if (section->alignment_power > output->bfd_section->alignment_power)
    output->bfd_section->alignment_power = section->alignment_power;

  section->output_section = output->bfd_section;

  if (!link_info.relocatable
      && !stripped_excluded_sections)
    {
      asection *s = output->bfd_section->map_tail.s;
      output->bfd_section->map_tail.s = section;
      section->map_head.s = NULL;
      section->map_tail.s = s;
      if (s != NULL)
	s->map_head.s = section;
      else
	output->bfd_section->map_head.s = section;
    }

  /* Add a section reference to the list.  */
  new_section = new_stat (lang_input_section, ptr);
  new_section->section = section;
}

/* Handle wildcard sorting.  This returns the lang_input_section which
   should follow the one we are going to create for SECTION and FILE,
   based on the sorting requirements of WILD.  It returns NULL if the
   new section should just go at the end of the current list.  */

static lang_statement_union_type *
wild_sort (lang_wild_statement_type *wild,
	   struct wildcard_list *sec,
	   lang_input_statement_type *file,
	   asection *section)
{
  lang_statement_union_type *l;

  if (!wild->filenames_sorted
      && (sec == NULL || sec->spec.sorted == none))
    return NULL;

  for (l = wild->children.head; l != NULL; l = l->header.next)
    {
      lang_input_section_type *ls;

      if (l->header.type != lang_input_section_enum)
	continue;
      ls = &l->input_section;

      /* Sorting by filename takes precedence over sorting by section
	 name.  */

      if (wild->filenames_sorted)
	{
	  const char *fn, *ln;
	  bfd_boolean fa, la;
	  int i;

	  /* The PE support for the .idata section as generated by
	     dlltool assumes that files will be sorted by the name of
	     the archive and then the name of the file within the
	     archive.  */

	  if (file->the_bfd != NULL
	      && bfd_my_archive (file->the_bfd) != NULL)
	    {
	      fn = bfd_get_filename (bfd_my_archive (file->the_bfd));
	      fa = TRUE;
	    }
	  else
	    {
	      fn = file->filename;
	      fa = FALSE;
	    }

	  if (bfd_my_archive (ls->section->owner) != NULL)
	    {
	      ln = bfd_get_filename (bfd_my_archive (ls->section->owner));
	      la = TRUE;
	    }
	  else
	    {
	      ln = ls->section->owner->filename;
	      la = FALSE;
	    }

	  i = filename_cmp (fn, ln);
	  if (i > 0)
	    continue;
	  else if (i < 0)
	    break;

	  if (fa || la)
	    {
	      if (fa)
		fn = file->filename;
	      if (la)
		ln = ls->section->owner->filename;

	      i = filename_cmp (fn, ln);
	      if (i > 0)
		continue;
	      else if (i < 0)
		break;
	    }
	}

      /* Here either the files are not sorted by name, or we are
	 looking at the sections for this file.  */

      if (sec != NULL
	  && sec->spec.sorted != none
	  && sec->spec.sorted != by_none)
	if (compare_section (sec->spec.sorted, section, ls->section) < 0)
	  break;
    }

  return l;
}

/* Expand a wild statement for a particular FILE.  SECTION may be
   NULL, in which case it is a wild card.  */

static void
output_section_callback (lang_wild_statement_type *ptr,
			 struct wildcard_list *sec,
			 asection *section,
			 struct flag_info *sflag_info,
			 lang_input_statement_type *file,
			 void *output)
{
  lang_statement_union_type *before;
  lang_output_section_statement_type *os;

  os = (lang_output_section_statement_type *) output;

  /* Exclude sections that match UNIQUE_SECTION_LIST.  */
  if (unique_section_p (section, os))
    return;

  before = wild_sort (ptr, sec, file, section);

  /* Here BEFORE points to the lang_input_section which
     should follow the one we are about to add.  If BEFORE
     is NULL, then the section should just go at the end
     of the current list.  */

  if (before == NULL)
    lang_add_section (&ptr->children, section, sflag_info, os);
  else
    {
      lang_statement_list_type list;
      lang_statement_union_type **pp;

      lang_list_init (&list);
      lang_add_section (&list, section, sflag_info, os);

      /* If we are discarding the section, LIST.HEAD will
	 be NULL.  */
      if (list.head != NULL)
	{
	  ASSERT (list.head->header.next == NULL);

	  for (pp = &ptr->children.head;
	       *pp != before;
	       pp = &(*pp)->header.next)
	    ASSERT (*pp != NULL);

	  list.head->header.next = *pp;
	  *pp = list.head;
	}
    }
}

/* Check if all sections in a wild statement for a particular FILE
   are readonly.  */

static void
check_section_callback (lang_wild_statement_type *ptr ATTRIBUTE_UNUSED,
			struct wildcard_list *sec ATTRIBUTE_UNUSED,
			asection *section,
			struct flag_info *sflag_info ATTRIBUTE_UNUSED,
			lang_input_statement_type *file ATTRIBUTE_UNUSED,
			void *output)
{
  lang_output_section_statement_type *os;

  os = (lang_output_section_statement_type *) output;

  /* Exclude sections that match UNIQUE_SECTION_LIST.  */
  if (unique_section_p (section, os))
    return;

  if (section->output_section == NULL && (section->flags & SEC_READONLY) == 0)
    os->all_input_readonly = FALSE;
}

/* This is passed a file name which must have been seen already and
   added to the statement tree.  We will see if it has been opened
   already and had its symbols read.  If not then we'll read it.  */

static lang_input_statement_type *
lookup_name (const char *name)
{
  lang_input_statement_type *search;

  for (search = (lang_input_statement_type *) input_file_chain.head;
       search != NULL;
       search = (lang_input_statement_type *) search->next_real_file)
    {
      /* Use the local_sym_name as the name of the file that has
	 already been loaded as filename might have been transformed
	 via the search directory lookup mechanism.  */
      const char *filename = search->local_sym_name;

      if (filename != NULL
	  && filename_cmp (filename, name) == 0)
	break;
    }

  if (search == NULL)
    search = new_afile (name, lang_input_file_is_search_file_enum,
			default_target, FALSE);

  /* If we have already added this file, or this file is not real
     don't add this file.  */
  if (search->flags.loaded || !search->flags.real)
    return search;

  if (! load_symbols (search, NULL))
    return NULL;

  return search;
}

/* Save LIST as a list of libraries whose symbols should not be exported.  */

struct excluded_lib
{
  char *name;
  struct excluded_lib *next;
};
static struct excluded_lib *excluded_libs;

void
add_excluded_libs (const char *list)
{
  const char *p = list, *end;

  while (*p != '\0')
    {
      struct excluded_lib *entry;
      end = strpbrk (p, ",:");
      if (end == NULL)
	end = p + strlen (p);
      entry = (struct excluded_lib *) xmalloc (sizeof (*entry));
      entry->next = excluded_libs;
      entry->name = (char *) xmalloc (end - p + 1);
      memcpy (entry->name, p, end - p);
      entry->name[end - p] = '\0';
      excluded_libs = entry;
      if (*end == '\0')
	break;
      p = end + 1;
    }
}

static void
check_excluded_libs (bfd *abfd)
{
  struct excluded_lib *lib = excluded_libs;

  while (lib)
    {
      int len = strlen (lib->name);
      const char *filename = lbasename (abfd->filename);

      if (strcmp (lib->name, "ALL") == 0)
	{
	  abfd->no_export = TRUE;
	  return;
	}

      if (filename_ncmp (lib->name, filename, len) == 0
	  && (filename[len] == '\0'
	      || (filename[len] == '.' && filename[len + 1] == 'a'
		  && filename[len + 2] == '\0')))
	{
	  abfd->no_export = TRUE;
	  return;
	}

      lib = lib->next;
    }
}

/* Get the symbols for an input file.  */

bfd_boolean
load_symbols (lang_input_statement_type *entry,
	      lang_statement_list_type *place)
{
  char **matching;

  if (entry->flags.loaded)
    return TRUE;

  ldfile_open_file (entry);

  /* Do not process further if the file was missing.  */
  if (entry->flags.missing_file)
    return TRUE;

  if (! bfd_check_format (entry->the_bfd, bfd_archive)
      && ! bfd_check_format_matches (entry->the_bfd, bfd_object, &matching))
    {
      bfd_error_type err;
      struct lang_input_statement_flags save_flags;
      extern FILE *yyin;

      err = bfd_get_error ();

      /* See if the emulation has some special knowledge.  */
      if (ldemul_unrecognized_file (entry))
	return TRUE;

      if (err == bfd_error_file_ambiguously_recognized)
	{
	  char **p;

	  einfo (_("%B: file not recognized: %E\n"), entry->the_bfd);
	  einfo (_("%B: matching formats:"), entry->the_bfd);
	  for (p = matching; *p != NULL; p++)
	    einfo (" %s", *p);
	  einfo ("%F\n");
	}
      else if (err != bfd_error_file_not_recognized
	       || place == NULL)
	einfo (_("%F%B: file not recognized: %E\n"), entry->the_bfd);

      bfd_close (entry->the_bfd);
      entry->the_bfd = NULL;

      /* Try to interpret the file as a linker script.  */
      save_flags = input_flags;
      ldfile_open_command_file (entry->filename);

      push_stat_ptr (place);
      input_flags.add_DT_NEEDED_for_regular
	= entry->flags.add_DT_NEEDED_for_regular;
      input_flags.add_DT_NEEDED_for_dynamic
	= entry->flags.add_DT_NEEDED_for_dynamic;
      input_flags.whole_archive = entry->flags.whole_archive;
      input_flags.dynamic = entry->flags.dynamic;

      ldfile_assumed_script = TRUE;
      parser_input = input_script;
      yyparse ();
      ldfile_assumed_script = FALSE;

      /* missing_file is sticky.  sysrooted will already have been
	 restored when seeing EOF in yyparse, but no harm to restore
	 again.  */
      save_flags.missing_file |= input_flags.missing_file;
      input_flags = save_flags;
      pop_stat_ptr ();
      fclose (yyin);
      yyin = NULL;
      entry->flags.loaded = TRUE;

      return TRUE;
    }

  if (ldemul_recognized_file (entry))
    return TRUE;

  /* We don't call ldlang_add_file for an archive.  Instead, the
     add_symbols entry point will call ldlang_add_file, via the
     add_archive_element callback, for each element of the archive
     which is used.  */
  switch (bfd_get_format (entry->the_bfd))
    {
    default:
      break;

    case bfd_object:
#ifdef ENABLE_PLUGINS
      if (!entry->flags.reload)
#endif
	ldlang_add_file (entry);
      if (trace_files || verbose)
	info_msg ("%I\n", entry);
      break;

    case bfd_archive:
      check_excluded_libs (entry->the_bfd);

      if (entry->flags.whole_archive)
	{
	  bfd *member = NULL;
	  bfd_boolean loaded = TRUE;

	  for (;;)
	    {
	      bfd *subsbfd;
	      member = bfd_openr_next_archived_file (entry->the_bfd, member);

	      if (member == NULL)
		break;

	      if (! bfd_check_format (member, bfd_object))
		{
		  einfo (_("%F%B: member %B in archive is not an object\n"),
			 entry->the_bfd, member);
		  loaded = FALSE;
		}

	      if (link_info.emitting_gnu_object_only)
		{
		  if (!cmdline_on_object_only_archive_list_p (member))
		    continue;
		}

	      subsbfd = member;
	      if (!(*link_info.callbacks
		    ->add_archive_element) (&link_info, member,
					    "--whole-archive", &subsbfd))
		abort ();

	      /* Potentially, the add_archive_element hook may have set a
		 substitute BFD for us.  */
	      if (!bfd_link_add_symbols (subsbfd, &link_info))
		{
		  einfo (_("%F%B: error adding symbols: %E\n"), member);
		  loaded = FALSE;
		}
	    }

	  entry->flags.loaded = loaded;
	  return loaded;
	}
      break;
    }

  if (bfd_link_add_symbols (entry->the_bfd, &link_info))
    entry->flags.loaded = TRUE;
  else
    einfo (_("%F%B: error adding symbols: %E\n"), entry->the_bfd);

  return entry->flags.loaded;
}

/* Handle a wild statement.  S->FILENAME or S->SECTION_LIST or both
   may be NULL, indicating that it is a wildcard.  Separate
   lang_input_section statements are created for each part of the
   expansion; they are added after the wild statement S.  OUTPUT is
   the output section.  */

static void
wild (lang_wild_statement_type *s,
      const char *target ATTRIBUTE_UNUSED,
      lang_output_section_statement_type *output)
{
  struct wildcard_list *sec;

  if (s->handler_data[0]
      && s->handler_data[0]->spec.sorted == by_name
      && !s->filenames_sorted)
    {
      lang_section_bst_type *tree;

      walk_wild (s, output_section_callback_fast, output);

      tree = s->tree;
      if (tree)
	{
	  output_section_callback_tree_to_list (s, tree, output);
	  s->tree = NULL;
	}
    }
  else
    walk_wild (s, output_section_callback, output);

  if (default_common_section == NULL)
    for (sec = s->section_list; sec != NULL; sec = sec->next)
      if (sec->spec.name != NULL && strcmp (sec->spec.name, "COMMON") == 0)
	{
	  /* Remember the section that common is going to in case we
	     later get something which doesn't know where to put it.  */
	  default_common_section = output;
	  break;
	}
}

/* Return TRUE iff target is the sought target.  */

static int
get_target (const bfd_target *target, void *data)
{
  const char *sought = (const char *) data;

  return strcmp (target->name, sought) == 0;
}

/* Like strcpy() but convert to lower case as well.  */

static void
stricpy (char *dest, char *src)
{
  char c;

  while ((c = *src++) != 0)
    *dest++ = TOLOWER (c);

  *dest = 0;
}

/* Remove the first occurrence of needle (if any) in haystack
   from haystack.  */

static void
strcut (char *haystack, char *needle)
{
  haystack = strstr (haystack, needle);

  if (haystack)
    {
      char *src;

      for (src = haystack + strlen (needle); *src;)
	*haystack++ = *src++;

      *haystack = 0;
    }
}

/* Compare two target format name strings.
   Return a value indicating how "similar" they are.  */

static int
name_compare (char *first, char *second)
{
  char *copy1;
  char *copy2;
  int result;

  copy1 = (char *) xmalloc (strlen (first) + 1);
  copy2 = (char *) xmalloc (strlen (second) + 1);

  /* Convert the names to lower case.  */
  stricpy (copy1, first);
  stricpy (copy2, second);

  /* Remove size and endian strings from the name.  */
  strcut (copy1, "big");
  strcut (copy1, "little");
  strcut (copy2, "big");
  strcut (copy2, "little");

  /* Return a value based on how many characters match,
     starting from the beginning.   If both strings are
     the same then return 10 * their length.  */
  for (result = 0; copy1[result] == copy2[result]; result++)
    if (copy1[result] == 0)
      {
	result *= 10;
	break;
      }

  free (copy1);
  free (copy2);

  return result;
}

/* Set by closest_target_match() below.  */
static const bfd_target *winner;

/* Scan all the valid bfd targets looking for one that has the endianness
   requirement that was specified on the command line, and is the nearest
   match to the original output target.  */

static int
closest_target_match (const bfd_target *target, void *data)
{
  const bfd_target *original = (const bfd_target *) data;

  if (command_line.endian == ENDIAN_BIG
      && target->byteorder != BFD_ENDIAN_BIG)
    return 0;

  if (command_line.endian == ENDIAN_LITTLE
      && target->byteorder != BFD_ENDIAN_LITTLE)
    return 0;

  /* Must be the same flavour.  */
  if (target->flavour != original->flavour)
    return 0;

  /* Ignore generic big and little endian elf vectors.  */
  if (strcmp (target->name, "elf32-big") == 0
      || strcmp (target->name, "elf64-big") == 0
      || strcmp (target->name, "elf32-little") == 0
      || strcmp (target->name, "elf64-little") == 0)
    return 0;

  /* If we have not found a potential winner yet, then record this one.  */
  if (winner == NULL)
    {
      winner = target;
      return 0;
    }

  /* Oh dear, we now have two potential candidates for a successful match.
     Compare their names and choose the better one.  */
  if (name_compare (target->name, original->name)
      > name_compare (winner->name, original->name))
    winner = target;

  /* Keep on searching until wqe have checked them all.  */
  return 0;
}

/* Return the BFD target format of the first input file.  */

static char *
get_first_input_target (void)
{
  char *target = NULL;

  LANG_FOR_EACH_INPUT_STATEMENT (s)
    {
      if (s->header.type == lang_input_statement_enum
	  && s->flags.real)
	{
	  ldfile_open_file (s);

	  if (s->the_bfd != NULL
	      && bfd_check_format (s->the_bfd, bfd_object))
	    {
	      target = bfd_get_target (s->the_bfd);

	      if (target != NULL)
		break;
	    }
	}
    }

  return target;
}

const char *
lang_get_output_target (void)
{
  const char *target;

  /* Has the user told us which output format to use?  */
  if (output_target != NULL)
    return output_target;

  /* No - has the current target been set to something other than
     the default?  */
  if (current_target != default_target && current_target != NULL)
    return current_target;

  /* No - can we determine the format of the first input file?  */
  target = get_first_input_target ();
  if (target != NULL)
    return target;

  /* Failed - use the default output target.  */
  return default_target;
}

/* Open the output file.  */

static void
open_output (const char *name)
{
  output_target = lang_get_output_target ();

  /* Has the user requested a particular endianness on the command
     line?  */
  if (command_line.endian != ENDIAN_UNSET)
    {
      const bfd_target *target;
      enum bfd_endian desired_endian;

      /* Get the chosen target.  */
      target = bfd_search_for_target (get_target, (void *) output_target);

      /* If the target is not supported, we cannot do anything.  */
      if (target != NULL)
	{
	  if (command_line.endian == ENDIAN_BIG)
	    desired_endian = BFD_ENDIAN_BIG;
	  else
	    desired_endian = BFD_ENDIAN_LITTLE;

	  /* See if the target has the wrong endianness.  This should
	     not happen if the linker script has provided big and
	     little endian alternatives, but some scrips don't do
	     this.  */
	  if (target->byteorder != desired_endian)
	    {
	      /* If it does, then see if the target provides
		 an alternative with the correct endianness.  */
	      if (target->alternative_target != NULL
		  && (target->alternative_target->byteorder == desired_endian))
		output_target = target->alternative_target->name;
	      else
		{
		  /* Try to find a target as similar as possible to
		     the default target, but which has the desired
		     endian characteristic.  */
		  bfd_search_for_target (closest_target_match,
					 (void *) target);

		  /* Oh dear - we could not find any targets that
		     satisfy our requirements.  */
		  if (winner == NULL)
		    einfo (_("%P: warning: could not find any targets"
			     " that match endianness requirement\n"));
		  else
		    output_target = winner->name;
		}
	    }
	}
    }

  link_info.output_bfd = bfd_openw (name, output_target);

  if (link_info.output_bfd == NULL)
    {
      if (bfd_get_error () == bfd_error_invalid_target)
	einfo (_("%P%F: target %s not found\n"), output_target);

      einfo (_("%P%F: cannot open output file %s: %E\n"), name);
    }

  delete_output_file_on_failure = TRUE;

  if (! bfd_set_format (link_info.output_bfd, bfd_object))
    einfo (_("%P%F:%s: can not make object file: %E\n"), name);
  if (! bfd_set_arch_mach (link_info.output_bfd,
			   ldfile_output_architecture,
			   ldfile_output_machine))
    einfo (_("%P%F:%s: can not set architecture: %E\n"), name);

  link_info.hash = bfd_link_hash_table_create (link_info.output_bfd);
  if (link_info.hash == NULL)
    einfo (_("%P%F: can not create hash table: %E\n"));

  bfd_set_gp_size (link_info.output_bfd, g_switch_value);
}

static void
ldlang_open_output (lang_statement_union_type *statement)
{
  switch (statement->header.type)
    {
    case lang_output_statement_enum:
      ASSERT (link_info.output_bfd == NULL);
      open_output (statement->output_statement.name);
      ldemul_set_output_arch ();
      if (config.magic_demand_paged && !link_info.relocatable)
	link_info.output_bfd->flags |= D_PAGED;
      else
	link_info.output_bfd->flags &= ~D_PAGED;
      if (config.text_read_only)
	link_info.output_bfd->flags |= WP_TEXT;
      else
	link_info.output_bfd->flags &= ~WP_TEXT;
      if (link_info.traditional_format)
	link_info.output_bfd->flags |= BFD_TRADITIONAL_FORMAT;
      else
	link_info.output_bfd->flags &= ~BFD_TRADITIONAL_FORMAT;
      break;

    case lang_target_statement_enum:
      current_target = statement->target_statement.target;
      break;
    default:
      break;
    }
}

/* Convert between addresses in bytes and sizes in octets.
   For currently supported targets, octets_per_byte is always a power
   of two, so we can use shifts.  */
#define TO_ADDR(X) ((X) >> opb_shift)
#define TO_SIZE(X) ((X) << opb_shift)

/* Support the above.  */
static unsigned int opb_shift = 0;

static void
init_opb (void)
{
  unsigned x = bfd_arch_mach_octets_per_byte (ldfile_output_architecture,
					      ldfile_output_machine);
  opb_shift = 0;
  if (x > 1)
    while ((x & 1) == 0)
      {
	x >>= 1;
	++opb_shift;
      }
  ASSERT (x == 1);
}

/* Open all the input files.  */

enum open_bfd_mode
  {
    OPEN_BFD_NORMAL = 0,
    OPEN_BFD_FORCE = 1,
    OPEN_BFD_RESCAN = 2
  };
#ifdef ENABLE_PLUGINS
static lang_input_statement_type *plugin_insert = NULL;
#endif

static void
open_input_bfds (lang_statement_union_type *s, enum open_bfd_mode mode)
{
  for (; s != NULL; s = s->header.next)
    {
      switch (s->header.type)
	{
	case lang_constructors_statement_enum:
	  open_input_bfds (constructor_list.head, mode);
	  break;
	case lang_output_section_statement_enum:
	  open_input_bfds (s->output_section_statement.children.head, mode);
	  break;
	case lang_wild_statement_enum:
	  /* Maybe we should load the file's symbols.  */
	  if ((mode & OPEN_BFD_RESCAN) == 0
	      && s->wild_statement.filename
	      && !wildcardp (s->wild_statement.filename)
	      && !archive_path (s->wild_statement.filename))
	    lookup_name (s->wild_statement.filename);
	  open_input_bfds (s->wild_statement.children.head, mode);
	  break;
	case lang_group_statement_enum:
	  {
	    struct bfd_link_hash_entry *undefs;

	    /* We must continually search the entries in the group
	       until no new symbols are added to the list of undefined
	       symbols.  */

	    do
	      {
		undefs = link_info.hash->undefs_tail;
		open_input_bfds (s->group_statement.children.head,
				 mode | OPEN_BFD_FORCE);
	      }
	    while (undefs != link_info.hash->undefs_tail);
	  }
	  break;
	case lang_target_statement_enum:
	  current_target = s->target_statement.target;
	  break;
	case lang_input_statement_enum:
	  if (s->input_statement.flags.real)
	    {
	      lang_statement_union_type **os_tail;
	      lang_statement_list_type add;

	      s->input_statement.target = current_target;

	      /* If we are being called from within a group, and this
		 is an archive which has already been searched, then
		 force it to be researched unless the whole archive
		 has been loaded already.  Do the same for a rescan.  */
	      if (mode != OPEN_BFD_NORMAL
#ifdef ENABLE_PLUGINS
		  && ((mode & OPEN_BFD_RESCAN) == 0
		      || plugin_insert == NULL)
#endif
		  && !s->input_statement.flags.whole_archive
		  && s->input_statement.flags.loaded
		  && s->input_statement.the_bfd != NULL
		  && bfd_check_format (s->input_statement.the_bfd,
				       bfd_archive))
		s->input_statement.flags.loaded = FALSE;
#ifdef ENABLE_PLUGINS
	      /* When rescanning, reload --as-needed shared libs.  */
	      else if ((mode & OPEN_BFD_RESCAN) != 0
		       && plugin_insert == NULL
		       && s->input_statement.flags.loaded
		       && s->input_statement.flags.add_DT_NEEDED_for_regular
		       && s->input_statement.the_bfd != NULL
		       && ((s->input_statement.the_bfd->flags) & DYNAMIC) != 0
		       && plugin_should_reload (s->input_statement.the_bfd))
		{
		  s->input_statement.flags.loaded = FALSE;
		  s->input_statement.flags.reload = TRUE;
		}
#endif

	      os_tail = lang_output_section_statement.tail;
	      lang_list_init (&add);

	      if (! load_symbols (&s->input_statement, &add))
		config.make_executable = FALSE;

	      if (add.head != NULL)
		{
		  /* If this was a script with output sections then
		     tack any added statements on to the end of the
		     list.  This avoids having to reorder the output
		     section statement list.  Very likely the user
		     forgot -T, and whatever we do here will not meet
		     naive user expectations.  */
		  if (os_tail != lang_output_section_statement.tail)
		    {
		      einfo (_("%P: warning: %s contains output sections;"
			       " did you forget -T?\n"),
			     s->input_statement.filename);
		      *stat_ptr->tail = add.head;
		      stat_ptr->tail = add.tail;
		    }
		  else
		    {
		      *add.tail = s->header.next;
		      s->header.next = add.head;
		    }
		}
	    }
#ifdef ENABLE_PLUGINS
	  /* If we have found the point at which a plugin added new
	     files, clear plugin_insert to enable archive rescan.  */
	  if (&s->input_statement == plugin_insert)
	    plugin_insert = NULL;
#endif
	  break;
	case lang_assignment_statement_enum:
	  if (s->assignment_statement.exp->assign.defsym)
	    /* This is from a --defsym on the command line.  */
	    exp_fold_tree_no_dot (s->assignment_statement.exp);
	  break;
	default:
	  break;
	}
    }

  /* Exit if any of the files were missing.  */
  if (input_flags.missing_file)
    einfo ("%F");
}

/* New-function for the definedness hash table.  */

static struct bfd_hash_entry *
lang_definedness_newfunc (struct bfd_hash_entry *entry,
			  struct bfd_hash_table *table ATTRIBUTE_UNUSED,
			  const char *name ATTRIBUTE_UNUSED)
{
  struct lang_definedness_hash_entry *ret
    = (struct lang_definedness_hash_entry *) entry;

  if (ret == NULL)
    ret = (struct lang_definedness_hash_entry *)
      bfd_hash_allocate (table, sizeof (struct lang_definedness_hash_entry));

  if (ret == NULL)
    einfo (_("%P%F: bfd_hash_allocate failed creating symbol %s\n"), name);

  ret->by_object = 0;
  ret->by_script = 0;
  ret->iteration = 0;
  return &ret->root;
}

/* Called during processing of linker script script expressions.
   For symbols assigned in a linker script, return a struct describing
   where the symbol is defined relative to the current expression,
   otherwise return NULL.  */

struct lang_definedness_hash_entry *
lang_symbol_defined (const char *name)
{
  return ((struct lang_definedness_hash_entry *)
	  bfd_hash_lookup (&lang_definedness_table, name, FALSE, FALSE));
}

/* Update the definedness state of NAME.  */

void
lang_update_definedness (const char *name, struct bfd_link_hash_entry *h)
{
  struct lang_definedness_hash_entry *defentry
    = (struct lang_definedness_hash_entry *)
    bfd_hash_lookup (&lang_definedness_table, name, TRUE, FALSE);

  if (defentry == NULL)
    einfo (_("%P%F: bfd_hash_lookup failed creating symbol %s\n"), name);

  /* If the symbol was already defined, and not by a script, then it
     must be defined by an object file.  */
  if (!defentry->by_script
      && h->type != bfd_link_hash_undefined
      && h->type != bfd_link_hash_common
      && h->type != bfd_link_hash_new)
    defentry->by_object = 1;

  defentry->by_script = 1;
  defentry->iteration = lang_statement_iteration;
}

/* Add the supplied name to the symbol table as an undefined reference.
   This is a two step process as the symbol table doesn't even exist at
   the time the ld command line is processed.  First we put the name
   on a list, then, once the output file has been opened, transfer the
   name to the symbol table.  */

typedef struct bfd_sym_chain ldlang_undef_chain_list_type;

#define ldlang_undef_chain_list_head entry_symbol.next

void
ldlang_add_undef (const char *const name, bfd_boolean cmdline)
{
  ldlang_undef_chain_list_type *new_undef;

  undef_from_cmdline = undef_from_cmdline || cmdline;
  new_undef = (ldlang_undef_chain_list_type *) stat_alloc (sizeof (*new_undef));
  new_undef->next = ldlang_undef_chain_list_head;
  ldlang_undef_chain_list_head = new_undef;

  new_undef->name = xstrdup (name);

  if (link_info.output_bfd != NULL)
    insert_undefined (new_undef->name);
}

/* Insert NAME as undefined in the symbol table.  */

static void
insert_undefined (const char *name)
{
  struct bfd_link_hash_entry *h;

  h = bfd_link_hash_lookup (link_info.hash, name, TRUE, FALSE, TRUE);
  if (h == NULL)
    einfo (_("%P%F: bfd_link_hash_lookup failed: %E\n"));
  if (h->type == bfd_link_hash_new)
    {
      h->type = bfd_link_hash_undefined;
      h->u.undef.abfd = NULL;
      bfd_link_add_undef (link_info.hash, h);
    }
}

/* Run through the list of undefineds created above and place them
   into the linker hash table as undefined symbols belonging to the
   script file.  */

static void
lang_place_undefineds (void)
{
  ldlang_undef_chain_list_type *ptr;

  for (ptr = ldlang_undef_chain_list_head; ptr != NULL; ptr = ptr->next)
    insert_undefined (ptr->name);
}

/* Check for all readonly or some readwrite sections.  */

static void
check_input_sections
  (lang_statement_union_type *s,
   lang_output_section_statement_type *output_section_statement)
{
  for (; s != (lang_statement_union_type *) NULL; s = s->header.next)
    {
      switch (s->header.type)
	{
	case lang_wild_statement_enum:
	  walk_wild (&s->wild_statement, check_section_callback,
		     output_section_statement);
	  if (! output_section_statement->all_input_readonly)
	    return;
	  break;
	case lang_constructors_statement_enum:
	  check_input_sections (constructor_list.head,
				output_section_statement);
	  if (! output_section_statement->all_input_readonly)
	    return;
	  break;
	case lang_group_statement_enum:
	  check_input_sections (s->group_statement.children.head,
				output_section_statement);
	  if (! output_section_statement->all_input_readonly)
	    return;
	  break;
	default:
	  break;
	}
    }
}

/* Update wildcard statements if needed.  */

static void
update_wild_statements (lang_statement_union_type *s)
{
  struct wildcard_list *sec;

  switch (sort_section)
    {
    default:
      FAIL ();

    case none:
      break;

    case by_name:
    case by_alignment:
      for (; s != NULL; s = s->header.next)
	{
	  switch (s->header.type)
	    {
	    default:
	      break;

	    case lang_wild_statement_enum:
	      for (sec = s->wild_statement.section_list; sec != NULL;
		   sec = sec->next)
		{
		  switch (sec->spec.sorted)
		    {
		    case none:
		      sec->spec.sorted = sort_section;
		      break;
		    case by_name:
		      if (sort_section == by_alignment)
			sec->spec.sorted = by_name_alignment;
		      break;
		    case by_alignment:
		      if (sort_section == by_name)
			sec->spec.sorted = by_alignment_name;
		      break;
		    default:
		      break;
		    }
		}
	      break;

	    case lang_constructors_statement_enum:
	      update_wild_statements (constructor_list.head);
	      break;

	    case lang_output_section_statement_enum:
	      /* Don't sort .init/.fini sections.  */
	      if (strcmp (s->output_section_statement.name, ".init") != 0
		  && strcmp (s->output_section_statement.name, ".fini") != 0)
		update_wild_statements
		  (s->output_section_statement.children.head);
	      break;

	    case lang_group_statement_enum:
	      update_wild_statements (s->group_statement.children.head);
	      break;
	    }
	}
      break;
    }
}

/* Open input files and attach to output sections.  */

static void
map_input_to_output_sections
  (lang_statement_union_type *s, const char *target,
   lang_output_section_statement_type *os)
{
  for (; s != NULL; s = s->header.next)
    {
      lang_output_section_statement_type *tos;
      flagword flags;

      switch (s->header.type)
	{
	case lang_wild_statement_enum:
	  wild (&s->wild_statement, target, os);
	  break;
	case lang_constructors_statement_enum:
	  map_input_to_output_sections (constructor_list.head,
					target,
					os);
	  break;
	case lang_output_section_statement_enum:
	  tos = &s->output_section_statement;
	  if (tos->constraint != 0)
	    {
	      if (tos->constraint != ONLY_IF_RW
		  && tos->constraint != ONLY_IF_RO)
		break;
	      tos->all_input_readonly = TRUE;
	      check_input_sections (tos->children.head, tos);
	      if (tos->all_input_readonly != (tos->constraint == ONLY_IF_RO))
		{
		  tos->constraint = -1;
		  break;
		}
	    }
	  map_input_to_output_sections (tos->children.head,
					target,
					tos);
	  break;
	case lang_output_statement_enum:
	  break;
	case lang_target_statement_enum:
	  target = s->target_statement.target;
	  break;
	case lang_group_statement_enum:
	  map_input_to_output_sections (s->group_statement.children.head,
					target,
					os);
	  break;
	case lang_data_statement_enum:
	  /* Make sure that any sections mentioned in the expression
	     are initialized.  */
	  exp_init_os (s->data_statement.exp);
	  /* The output section gets CONTENTS, ALLOC and LOAD, but
	     these may be overridden by the script.  */
	  flags = SEC_HAS_CONTENTS | SEC_ALLOC | SEC_LOAD;
	  switch (os->sectype)
	    {
	    case normal_section:
	    case overlay_section:
	      break;
	    case noalloc_section:
	      flags = SEC_HAS_CONTENTS;
	      break;
	    case noload_section:
	      if (bfd_get_flavour (link_info.output_bfd)
		  == bfd_target_elf_flavour)
		flags = SEC_NEVER_LOAD | SEC_ALLOC;
	      else
		flags = SEC_NEVER_LOAD | SEC_HAS_CONTENTS;
	      break;
	    }
	  if (os->bfd_section == NULL)
	    init_os (os, flags);
	  else
	    os->bfd_section->flags |= flags;
	  break;
	case lang_input_section_enum:
	  break;
	case lang_fill_statement_enum:
	case lang_object_symbols_statement_enum:
	case lang_reloc_statement_enum:
	case lang_padding_statement_enum:
	case lang_input_statement_enum:
	  if (os != NULL && os->bfd_section == NULL)
	    init_os (os, 0);
	  break;
	case lang_assignment_statement_enum:
	  if (os != NULL && os->bfd_section == NULL)
	    init_os (os, 0);

	  /* Make sure that any sections mentioned in the assignment
	     are initialized.  */
	  exp_init_os (s->assignment_statement.exp);
	  break;
	case lang_address_statement_enum:
	  /* Mark the specified section with the supplied address.
	     If this section was actually a segment marker, then the
	     directive is ignored if the linker script explicitly
	     processed the segment marker.  Originally, the linker
	     treated segment directives (like -Ttext on the
	     command-line) as section directives.  We honor the
	     section directive semantics for backwards compatibilty;
	     linker scripts that do not specifically check for
	     SEGMENT_START automatically get the old semantics.  */
	  if (!s->address_statement.segment
	      || !s->address_statement.segment->used)
	    {
	      const char *name = s->address_statement.section_name;

	      /* Create the output section statement here so that
		 orphans with a set address will be placed after other
		 script sections.  If we let the orphan placement code
		 place them in amongst other sections then the address
		 will affect following script sections, which is
		 likely to surprise naive users.  */
	      tos = lang_output_section_statement_lookup (name, 0, TRUE);
	      tos->addr_tree = s->address_statement.address;
	      if (tos->bfd_section == NULL)
		init_os (tos, 0);
	    }
	  break;
	case lang_insert_statement_enum:
	  break;
	}
    }
}

/* An insert statement snips out all the linker statements from the
   start of the list and places them after the output section
   statement specified by the insert.  This operation is complicated
   by the fact that we keep a doubly linked list of output section
   statements as well as the singly linked list of all statements.  */

static void
process_insert_statements (void)
{
  lang_statement_union_type **s;
  lang_output_section_statement_type *first_os = NULL;
  lang_output_section_statement_type *last_os = NULL;
  lang_output_section_statement_type *os;

  /* "start of list" is actually the statement immediately after
     the special abs_section output statement, so that it isn't
     reordered.  */
  s = &lang_output_section_statement.head;
  while (*(s = &(*s)->header.next) != NULL)
    {
      if ((*s)->header.type == lang_output_section_statement_enum)
	{
	  /* Keep pointers to the first and last output section
	     statement in the sequence we may be about to move.  */
	  os = &(*s)->output_section_statement;

	  ASSERT (last_os == NULL || last_os->next == os);
	  last_os = os;

	  /* Set constraint negative so that lang_output_section_find
	     won't match this output section statement.  At this
	     stage in linking constraint has values in the range
	     [-1, ONLY_IN_RW].  */
	  last_os->constraint = -2 - last_os->constraint;
	  if (first_os == NULL)
	    first_os = last_os;
	}
      else if ((*s)->header.type == lang_insert_statement_enum)
	{
	  lang_insert_statement_type *i = &(*s)->insert_statement;
	  lang_output_section_statement_type *where;
	  lang_statement_union_type **ptr;
	  lang_statement_union_type *first;

	  where = lang_output_section_find (i->where);
	  if (where != NULL && i->is_before)
	    {
	      do
		where = where->prev;
	      while (where != NULL && where->constraint < 0);
	    }
	  if (where == NULL)
	    {
	      einfo (_("%F%P: %s not found for insert\n"), i->where);
	      return;
	    }

	  /* Deal with reordering the output section statement list.  */
	  if (last_os != NULL)
	    {
	      asection *first_sec, *last_sec;
	      struct lang_output_section_statement_struct **next;

	      /* Snip out the output sections we are moving.  */
	      first_os->prev->next = last_os->next;
	      if (last_os->next == NULL)
		{
		  next = &first_os->prev->next;
		  lang_output_section_statement.tail
		    = (lang_statement_union_type **) next;
		}
	      else
		last_os->next->prev = first_os->prev;
	      /* Add them in at the new position.  */
	      last_os->next = where->next;
	      if (where->next == NULL)
		{
		  next = &last_os->next;
		  lang_output_section_statement.tail
		    = (lang_statement_union_type **) next;
		}
	      else
		where->next->prev = last_os;
	      first_os->prev = where;
	      where->next = first_os;

	      /* Move the bfd sections in the same way.  */
	      first_sec = NULL;
	      last_sec = NULL;
	      for (os = first_os; os != NULL; os = os->next)
		{
		  os->constraint = -2 - os->constraint;
		  if (os->bfd_section != NULL
		      && os->bfd_section->owner != NULL)
		    {
		      last_sec = os->bfd_section;
		      if (first_sec == NULL)
			first_sec = last_sec;
		    }
		  if (os == last_os)
		    break;
		}
	      if (last_sec != NULL)
		{
		  asection *sec = where->bfd_section;
		  if (sec == NULL)
		    sec = output_prev_sec_find (where);

		  /* The place we want to insert must come after the
		     sections we are moving.  So if we find no
		     section or if the section is the same as our
		     last section, then no move is needed.  */
		  if (sec != NULL && sec != last_sec)
		    {
		      /* Trim them off.  */
		      if (first_sec->prev != NULL)
			first_sec->prev->next = last_sec->next;
		      else
			link_info.output_bfd->sections = last_sec->next;
		      if (last_sec->next != NULL)
			last_sec->next->prev = first_sec->prev;
		      else
			link_info.output_bfd->section_last = first_sec->prev;
		      /* Add back.  */
		      last_sec->next = sec->next;
		      if (sec->next != NULL)
			sec->next->prev = last_sec;
		      else
			link_info.output_bfd->section_last = last_sec;
		      first_sec->prev = sec;
		      sec->next = first_sec;
		    }
		}

	      first_os = NULL;
	      last_os = NULL;
	    }

	  ptr = insert_os_after (where);
	  /* Snip everything after the abs_section output statement we
	     know is at the start of the list, up to and including
	     the insert statement we are currently processing.  */
	  first = lang_output_section_statement.head->header.next;
	  lang_output_section_statement.head->header.next = (*s)->header.next;
	  /* Add them back where they belong.  */
	  *s = *ptr;
	  if (*s == NULL)
	    statement_list.tail = s;
	  *ptr = first;
	  s = &lang_output_section_statement.head;
	}
    }

  /* Undo constraint twiddling.  */
  for (os = first_os; os != NULL; os = os->next)
    {
      os->constraint = -2 - os->constraint;
      if (os == last_os)
	break;
    }
}

/* An output section might have been removed after its statement was
   added.  For example, ldemul_before_allocation can remove dynamic
   sections if they turn out to be not needed.  Clean them up here.  */

void
strip_excluded_output_sections (void)
{
  lang_output_section_statement_type *os;

  /* Run lang_size_sections (if not already done).  */
  if (expld.phase != lang_mark_phase_enum)
    {
      expld.phase = lang_mark_phase_enum;
      expld.dataseg.phase = exp_dataseg_none;
      one_lang_size_sections_pass (NULL, FALSE);
      lang_reset_memory_regions ();
    }

  for (os = &lang_output_section_statement.head->output_section_statement;
       os != NULL;
       os = os->next)
    {
      asection *output_section;
      bfd_boolean exclude;

      if (os->constraint < 0)
	continue;

      output_section = os->bfd_section;
      if (output_section == NULL)
	continue;

      exclude = (output_section->rawsize == 0
		 && (output_section->flags & SEC_KEEP) == 0
		 && !bfd_section_removed_from_list (link_info.output_bfd,
						    output_section));

      /* Some sections have not yet been sized, notably .gnu.version,
	 .dynsym, .dynstr and .hash.  These all have SEC_LINKER_CREATED
	 input sections, so don't drop output sections that have such
	 input sections unless they are also marked SEC_EXCLUDE.  */
      if (exclude && output_section->map_head.s != NULL)
	{
	  asection *s;

	  for (s = output_section->map_head.s; s != NULL; s = s->map_head.s)
	    if ((s->flags & SEC_EXCLUDE) == 0
		&& ((s->flags & SEC_LINKER_CREATED) != 0
		    || link_info.emitrelocations))
	      {
		exclude = FALSE;
		break;
	      }
	}

      /* TODO: Don't just junk map_head.s, turn them into link_orders.  */
      output_section->map_head.link_order = NULL;
      output_section->map_tail.link_order = NULL;

      if (exclude)
	{
	  /* We don't set bfd_section to NULL since bfd_section of the
	     removed output section statement may still be used.  */
	  if (!os->update_dot)
	    os->ignored = TRUE;
	  output_section->flags |= SEC_EXCLUDE;
	  bfd_section_list_remove (link_info.output_bfd, output_section);
	  link_info.output_bfd->section_count--;
	}
    }

  /* Stop future calls to lang_add_section from messing with map_head
     and map_tail link_order fields.  */
  stripped_excluded_sections = TRUE;
}

static void
print_output_section_statement
  (lang_output_section_statement_type *output_section_statement)
{
  asection *section = output_section_statement->bfd_section;
  int len;

  if (output_section_statement != abs_output_section)
    {
      minfo ("\n%s", output_section_statement->name);

      if (section != NULL)
	{
	  print_dot = section->vma;

	  len = strlen (output_section_statement->name);
	  if (len >= SECTION_NAME_MAP_LENGTH - 1)
	    {
	      print_nl ();
	      len = 0;
	    }
	  while (len < SECTION_NAME_MAP_LENGTH)
	    {
	      print_space ();
	      ++len;
	    }

	  minfo ("0x%V %W", section->vma, section->size);

	  if (section->vma != section->lma)
	    minfo (_(" load address 0x%V"), section->lma);

	  if (output_section_statement->update_dot_tree != NULL)
	    exp_fold_tree (output_section_statement->update_dot_tree,
			   bfd_abs_section_ptr, &print_dot);
	}

      print_nl ();
    }

  print_statement_list (output_section_statement->children.head,
			output_section_statement);
}

static void
print_assignment (lang_assignment_statement_type *assignment,
		  lang_output_section_statement_type *output_section)
{
  unsigned int i;
  bfd_boolean is_dot;
  etree_type *tree;
  asection *osec;

  for (i = 0; i < SECTION_NAME_MAP_LENGTH; i++)
    print_space ();

  if (assignment->exp->type.node_class == etree_assert)
    {
      is_dot = FALSE;
      tree = assignment->exp->assert_s.child;
    }
  else
    {
      const char *dst = assignment->exp->assign.dst;

      is_dot = (dst[0] == '.' && dst[1] == 0);
      if (!is_dot)
	expld.assign_name = dst;
      tree = assignment->exp->assign.src;
    }

  osec = output_section->bfd_section;
  if (osec == NULL)
    osec = bfd_abs_section_ptr;
  exp_fold_tree (tree, osec, &print_dot);
  if (expld.result.valid_p)
    {
      bfd_vma value;

      if (assignment->exp->type.node_class == etree_assert
	  || is_dot
	  || expld.assign_name != NULL)
	{
	  value = expld.result.value;

	  if (expld.result.section != NULL)
	    value += expld.result.section->vma;

	  minfo ("0x%V", value);
	  if (is_dot)
	    print_dot = value;
	}
      else
	{
	  struct bfd_link_hash_entry *h;

	  h = bfd_link_hash_lookup (link_info.hash, assignment->exp->assign.dst,
				    FALSE, FALSE, TRUE);
	  if (h)
	    {
	      value = h->u.def.value;
	      value += h->u.def.section->output_section->vma;
	      value += h->u.def.section->output_offset;

	      minfo ("[0x%V]", value);
	    }
	  else
	    minfo ("[unresolved]");
	}
    }
  else
    {
      minfo ("*undef*   ");
#ifdef BFD64
      minfo ("        ");
#endif
    }
  expld.assign_name = NULL;

  minfo ("                ");
  exp_print_tree (assignment->exp);
  print_nl ();
}

static void
print_input_statement (lang_input_statement_type *statm)
{
  if (statm->filename != NULL
      && (statm->the_bfd == NULL
	  || (statm->the_bfd->flags & BFD_LINKER_CREATED) == 0))
    fprintf (config.map_file, "LOAD %s\n", statm->filename);
}

/* Print all symbols defined in a particular section.  This is called
   via bfd_link_hash_traverse, or by print_all_symbols.  */

static bfd_boolean
print_one_symbol (struct bfd_link_hash_entry *hash_entry, void *ptr)
{
  asection *sec = (asection *) ptr;

  if ((hash_entry->type == bfd_link_hash_defined
       || hash_entry->type == bfd_link_hash_defweak)
      && sec == hash_entry->u.def.section)
    {
      int i;

      for (i = 0; i < SECTION_NAME_MAP_LENGTH; i++)
	print_space ();
      minfo ("0x%V   ",
	     (hash_entry->u.def.value
	      + hash_entry->u.def.section->output_offset
	      + hash_entry->u.def.section->output_section->vma));

      minfo ("             %T\n", hash_entry->root.string);
    }

  return TRUE;
}

static int
hash_entry_addr_cmp (const void *a, const void *b)
{
  const struct bfd_link_hash_entry *l = *(const struct bfd_link_hash_entry **)a;
  const struct bfd_link_hash_entry *r = *(const struct bfd_link_hash_entry **)b;

  if (l->u.def.value < r->u.def.value)
    return -1;
  else if (l->u.def.value > r->u.def.value)
    return 1;
  else
    return 0;
}

static void
print_all_symbols (asection *sec)
{
  input_section_userdata_type *ud
    = (input_section_userdata_type *) get_userdata (sec);
  struct map_symbol_def *def;
  struct bfd_link_hash_entry **entries;
  unsigned int i;

  if (!ud)
    return;

  *ud->map_symbol_def_tail = 0;

  /* Sort the symbols by address.  */
  entries = (struct bfd_link_hash_entry **)
      obstack_alloc (&map_obstack, ud->map_symbol_def_count * sizeof (*entries));

  for (i = 0, def = ud->map_symbol_def_head; def; def = def->next, i++)
    entries[i] = def->entry;

  qsort (entries, ud->map_symbol_def_count, sizeof (*entries),
	 hash_entry_addr_cmp);

  /* Print the symbols.  */
  for (i = 0; i < ud->map_symbol_def_count; i++)
    print_one_symbol (entries[i], sec);

  obstack_free (&map_obstack, entries);
}

/* Print information about an input section to the map file.  */

static void
print_input_section (asection *i, bfd_boolean is_discarded)
{
  bfd_size_type size = i->size;
  int len;
  bfd_vma addr;

  init_opb ();

  print_space ();
  minfo ("%s", i->name);

  len = 1 + strlen (i->name);
  if (len >= SECTION_NAME_MAP_LENGTH - 1)
    {
      print_nl ();
      len = 0;
    }
  while (len < SECTION_NAME_MAP_LENGTH)
    {
      print_space ();
      ++len;
    }

  if (i->output_section != NULL
      && i->output_section->owner == link_info.output_bfd)
    addr = i->output_section->vma + i->output_offset;
  else
    {
      addr = print_dot;
      if (!is_discarded)
	size = 0;
    }

  minfo ("0x%V %W %B\n", addr, TO_ADDR (size), i->owner);

  if (size != i->rawsize && i->rawsize != 0)
    {
      len = SECTION_NAME_MAP_LENGTH + 3;
#ifdef BFD64
      len += 16;
#else
      len += 8;
#endif
      while (len > 0)
	{
	  print_space ();
	  --len;
	}

      minfo (_("%W (size before relaxing)\n"), i->rawsize);
    }

  if (i->output_section != NULL
      && i->output_section->owner == link_info.output_bfd)
    {
      if (link_info.reduce_memory_overheads)
	bfd_link_hash_traverse (link_info.hash, print_one_symbol, i);
      else
	print_all_symbols (i);

      /* Update print_dot, but make sure that we do not move it
	 backwards - this could happen if we have overlays and a
	 later overlay is shorter than an earier one.  */
      if (addr + TO_ADDR (size) > print_dot)
	print_dot = addr + TO_ADDR (size);
    }
}

static void
print_fill_statement (lang_fill_statement_type *fill)
{
  size_t size;
  unsigned char *p;
  fputs (" FILL mask 0x", config.map_file);
  for (p = fill->fill->data, size = fill->fill->size; size != 0; p++, size--)
    fprintf (config.map_file, "%02x", *p);
  fputs ("\n", config.map_file);
}

static void
print_data_statement (lang_data_statement_type *data)
{
  int i;
  bfd_vma addr;
  bfd_size_type size;
  const char *name;

  init_opb ();
  for (i = 0; i < SECTION_NAME_MAP_LENGTH; i++)
    print_space ();

  addr = data->output_offset;
  if (data->output_section != NULL)
    addr += data->output_section->vma;

  switch (data->type)
    {
    default:
      abort ();
    case BYTE:
      size = BYTE_SIZE;
      name = "BYTE";
      break;
    case SHORT:
      size = SHORT_SIZE;
      name = "SHORT";
      break;
    case LONG:
      size = LONG_SIZE;
      name = "LONG";
      break;
    case QUAD:
      size = QUAD_SIZE;
      name = "QUAD";
      break;
    case SQUAD:
      size = QUAD_SIZE;
      name = "SQUAD";
      break;
    }

  minfo ("0x%V %W %s 0x%v", addr, size, name, data->value);

  if (data->exp->type.node_class != etree_value)
    {
      print_space ();
      exp_print_tree (data->exp);
    }

  print_nl ();

  print_dot = addr + TO_ADDR (size);
}

/* Print an address statement.  These are generated by options like
   -Ttext.  */

static void
print_address_statement (lang_address_statement_type *address)
{
  minfo (_("Address of section %s set to "), address->section_name);
  exp_print_tree (address->address);
  print_nl ();
}

/* Print a reloc statement.  */

static void
print_reloc_statement (lang_reloc_statement_type *reloc)
{
  int i;
  bfd_vma addr;
  bfd_size_type size;

  init_opb ();
  for (i = 0; i < SECTION_NAME_MAP_LENGTH; i++)
    print_space ();

  addr = reloc->output_offset;
  if (reloc->output_section != NULL)
    addr += reloc->output_section->vma;

  size = bfd_get_reloc_size (reloc->howto);

  minfo ("0x%V %W RELOC %s ", addr, size, reloc->howto->name);

  if (reloc->name != NULL)
    minfo ("%s+", reloc->name);
  else
    minfo ("%s+", reloc->section->name);

  exp_print_tree (reloc->addend_exp);

  print_nl ();

  print_dot = addr + TO_ADDR (size);
}

static void
print_padding_statement (lang_padding_statement_type *s)
{
  int len;
  bfd_vma addr;

  init_opb ();
  minfo (" *fill*");

  len = sizeof " *fill*" - 1;
  while (len < SECTION_NAME_MAP_LENGTH)
    {
      print_space ();
      ++len;
    }

  addr = s->output_offset;
  if (s->output_section != NULL)
    addr += s->output_section->vma;
  minfo ("0x%V %W ", addr, (bfd_vma) s->size);

  if (s->fill->size != 0)
    {
      size_t size;
      unsigned char *p;
      for (p = s->fill->data, size = s->fill->size; size != 0; p++, size--)
	fprintf (config.map_file, "%02x", *p);
    }

  print_nl ();

  print_dot = addr + TO_ADDR (s->size);
}

static void
print_wild_statement (lang_wild_statement_type *w,
		      lang_output_section_statement_type *os)
{
  struct wildcard_list *sec;

  print_space ();

  if (w->filenames_sorted)
    minfo ("SORT(");
  if (w->filename != NULL)
    minfo ("%s", w->filename);
  else
    minfo ("*");
  if (w->filenames_sorted)
    minfo (")");

  minfo ("(");
  for (sec = w->section_list; sec; sec = sec->next)
    {
      if (sec->spec.sorted)
	minfo ("SORT(");
      if (sec->spec.exclude_name_list != NULL)
	{
	  name_list *tmp;
	  minfo ("EXCLUDE_FILE(%s", sec->spec.exclude_name_list->name);
	  for (tmp = sec->spec.exclude_name_list->next; tmp; tmp = tmp->next)
	    minfo (" %s", tmp->name);
	  minfo (") ");
	}
      if (sec->spec.name != NULL)
	minfo ("%s", sec->spec.name);
      else
	minfo ("*");
      if (sec->spec.sorted)
	minfo (")");
      if (sec->next)
	minfo (" ");
    }
  minfo (")");

  print_nl ();

  print_statement_list (w->children.head, os);
}

/* Print a group statement.  */

static void
print_group (lang_group_statement_type *s,
	     lang_output_section_statement_type *os)
{
  fprintf (config.map_file, "START GROUP\n");
  print_statement_list (s->children.head, os);
  fprintf (config.map_file, "END GROUP\n");
}

/* Print the list of statements in S.
   This can be called for any statement type.  */

static void
print_statement_list (lang_statement_union_type *s,
		      lang_output_section_statement_type *os)
{
  while (s != NULL)
    {
      print_statement (s, os);
      s = s->header.next;
    }
}

/* Print the first statement in statement list S.
   This can be called for any statement type.  */

static void
print_statement (lang_statement_union_type *s,
		 lang_output_section_statement_type *os)
{
  switch (s->header.type)
    {
    default:
      fprintf (config.map_file, _("Fail with %d\n"), s->header.type);
      FAIL ();
      break;
    case lang_constructors_statement_enum:
      if (constructor_list.head != NULL)
	{
	  if (constructors_sorted)
	    minfo (" SORT (CONSTRUCTORS)\n");
	  else
	    minfo (" CONSTRUCTORS\n");
	  print_statement_list (constructor_list.head, os);
	}
      break;
    case lang_wild_statement_enum:
      print_wild_statement (&s->wild_statement, os);
      break;
    case lang_address_statement_enum:
      print_address_statement (&s->address_statement);
      break;
    case lang_object_symbols_statement_enum:
      minfo (" CREATE_OBJECT_SYMBOLS\n");
      break;
    case lang_fill_statement_enum:
      print_fill_statement (&s->fill_statement);
      break;
    case lang_data_statement_enum:
      print_data_statement (&s->data_statement);
      break;
    case lang_reloc_statement_enum:
      print_reloc_statement (&s->reloc_statement);
      break;
    case lang_input_section_enum:
      print_input_section (s->input_section.section, FALSE);
      break;
    case lang_padding_statement_enum:
      print_padding_statement (&s->padding_statement);
      break;
    case lang_output_section_statement_enum:
      print_output_section_statement (&s->output_section_statement);
      break;
    case lang_assignment_statement_enum:
      print_assignment (&s->assignment_statement, os);
      break;
    case lang_target_statement_enum:
      fprintf (config.map_file, "TARGET(%s)\n", s->target_statement.target);
      break;
    case lang_output_statement_enum:
      minfo ("OUTPUT(%s", s->output_statement.name);
      if (output_target != NULL)
	minfo (" %s", output_target);
      minfo (")\n");
      break;
    case lang_input_statement_enum:
      print_input_statement (&s->input_statement);
      break;
    case lang_group_statement_enum:
      print_group (&s->group_statement, os);
      break;
    case lang_insert_statement_enum:
      minfo ("INSERT %s %s\n",
	     s->insert_statement.is_before ? "BEFORE" : "AFTER",
	     s->insert_statement.where);
      break;
    }
}

static void
print_statements (void)
{
  print_statement_list (statement_list.head, abs_output_section);
}

/* Print the first N statements in statement list S to STDERR.
   If N == 0, nothing is printed.
   If N < 0, the entire list is printed.
   Intended to be called from GDB.  */

void
dprint_statement (lang_statement_union_type *s, int n)
{
  FILE *map_save = config.map_file;

  config.map_file = stderr;

  if (n < 0)
    print_statement_list (s, abs_output_section);
  else
    {
      while (s && --n >= 0)
	{
	  print_statement (s, abs_output_section);
	  s = s->header.next;
	}
    }

  config.map_file = map_save;
}

static void
insert_pad (lang_statement_union_type **ptr,
	    fill_type *fill,
	    bfd_size_type alignment_needed,
	    asection *output_section,
	    bfd_vma dot)
{
  static fill_type zero_fill;
  lang_statement_union_type *pad = NULL;

  if (ptr != &statement_list.head)
    pad = ((lang_statement_union_type *)
	   ((char *) ptr - offsetof (lang_statement_union_type, header.next)));
  if (pad != NULL
      && pad->header.type == lang_padding_statement_enum
      && pad->padding_statement.output_section == output_section)
    {
      /* Use the existing pad statement.  */
    }
  else if ((pad = *ptr) != NULL
	   && pad->header.type == lang_padding_statement_enum
	   && pad->padding_statement.output_section == output_section)
    {
      /* Use the existing pad statement.  */
    }
  else
    {
      /* Make a new padding statement, linked into existing chain.  */
      pad = (lang_statement_union_type *)
	  stat_alloc (sizeof (lang_padding_statement_type));
      pad->header.next = *ptr;
      *ptr = pad;
      pad->header.type = lang_padding_statement_enum;
      pad->padding_statement.output_section = output_section;
      if (fill == NULL)
	fill = &zero_fill;
      pad->padding_statement.fill = fill;
    }
  pad->padding_statement.output_offset = dot - output_section->vma;
  pad->padding_statement.size = alignment_needed;
  output_section->size = TO_SIZE (dot + TO_ADDR (alignment_needed)
				  - output_section->vma);
}

/* Work out how much this section will move the dot point.  */

static bfd_vma
size_input_section
  (lang_statement_union_type **this_ptr,
   lang_output_section_statement_type *output_section_statement,
   fill_type *fill,
   bfd_vma dot)
{
  lang_input_section_type *is = &((*this_ptr)->input_section);
  asection *i = is->section;

  if (i->sec_info_type != SEC_INFO_TYPE_JUST_SYMS
      && (i->flags & SEC_EXCLUDE) == 0)
    {
      bfd_size_type alignment_needed;
      asection *o;

      /* Align this section first to the input sections requirement,
	 then to the output section's requirement.  If this alignment
	 is greater than any seen before, then record it too.  Perform
	 the alignment by inserting a magic 'padding' statement.  */

      if (output_section_statement->subsection_alignment != -1)
	i->alignment_power = output_section_statement->subsection_alignment;

      o = output_section_statement->bfd_section;
      if (o->alignment_power < i->alignment_power)
	o->alignment_power = i->alignment_power;

      alignment_needed = align_power (dot, i->alignment_power) - dot;

      if (alignment_needed != 0)
	{
	  insert_pad (this_ptr, fill, TO_SIZE (alignment_needed), o, dot);
	  dot += alignment_needed;
	}

      /* Remember where in the output section this input section goes.  */

      i->output_offset = dot - o->vma;

      /* Mark how big the output section must be to contain this now.  */
      dot += TO_ADDR (i->size);
      o->size = TO_SIZE (dot - o->vma);
    }
  else
    {
      i->output_offset = i->vma - output_section_statement->bfd_section->vma;
    }

  return dot;
}

static int
sort_sections_by_lma (const void *arg1, const void *arg2)
{
  const asection *sec1 = *(const asection **) arg1;
  const asection *sec2 = *(const asection **) arg2;

  if (bfd_section_lma (sec1->owner, sec1)
      < bfd_section_lma (sec2->owner, sec2))
    return -1;
  else if (bfd_section_lma (sec1->owner, sec1)
	   > bfd_section_lma (sec2->owner, sec2))
    return 1;
  else if (sec1->id < sec2->id)
    return -1;
  else if (sec1->id > sec2->id)
    return 1;

  return 0;
}

#define IGNORE_SECTION(s) \
  ((s->flags & SEC_ALLOC) == 0				\
   || ((s->flags & SEC_THREAD_LOCAL) != 0		\
	&& (s->flags & SEC_LOAD) == 0))

/* Check to see if any allocated sections overlap with other allocated
   sections.  This can happen if a linker script specifies the output
   section addresses of the two sections.  Also check whether any memory
   region has overflowed.  */

static void
lang_check_section_addresses (void)
{
  asection *s, *p;
  asection **sections, **spp;
  unsigned int count;
  bfd_vma s_start;
  bfd_vma s_end;
  bfd_vma p_start;
  bfd_vma p_end;
  bfd_size_type amt;
  lang_memory_region_type *m;

  if (bfd_count_sections (link_info.output_bfd) <= 1)
    return;

  amt = bfd_count_sections (link_info.output_bfd) * sizeof (asection *);
  sections = (asection **) xmalloc (amt);

  /* Scan all sections in the output list.  */
  count = 0;
  for (s = link_info.output_bfd->sections; s != NULL; s = s->next)
    {
      /* Only consider loadable sections with real contents.  */
      if (!(s->flags & SEC_LOAD)
	  || !(s->flags & SEC_ALLOC)
	  || s->size == 0)
	continue;

      sections[count] = s;
      count++;
    }

  if (count <= 1)
    return;

  qsort (sections, (size_t) count, sizeof (asection *),
	 sort_sections_by_lma);

  spp = sections;
  s = *spp++;
  s_start = s->lma;
  s_end = s_start + TO_ADDR (s->size) - 1;
  for (count--; count; count--)
    {
      /* We must check the sections' LMA addresses not their VMA
	 addresses because overlay sections can have overlapping VMAs
	 but they must have distinct LMAs.  */
      p = s;
      p_start = s_start;
      p_end = s_end;
      s = *spp++;
      s_start = s->lma;
      s_end = s_start + TO_ADDR (s->size) - 1;

      /* Look for an overlap.  We have sorted sections by lma, so we
	 know that s_start >= p_start.  Besides the obvious case of
	 overlap when the current section starts before the previous
	 one ends, we also must have overlap if the previous section
	 wraps around the address space.  */
      if (s_start <= p_end
	  || p_end < p_start)
	einfo (_("%X%P: section %s loaded at [%V,%V] overlaps section %s loaded at [%V,%V]\n"),
	       s->name, s_start, s_end, p->name, p_start, p_end);
    }

  free (sections);

  /* If any memory region has overflowed, report by how much.
     We do not issue this diagnostic for regions that had sections
     explicitly placed outside their bounds; os_region_check's
     diagnostics are adequate for that case.

     FIXME: It is conceivable that m->current - (m->origin + m->length)
     might overflow a 32-bit integer.  There is, alas, no way to print
     a bfd_vma quantity in decimal.  */
  for (m = lang_memory_region_list; m; m = m->next)
    if (m->had_full_message)
      einfo (_("%X%P: region `%s' overflowed by %ld bytes\n"),
	     m->name_list.name, (long)(m->current - (m->origin + m->length)));

}

/* Make sure the new address is within the region.  We explicitly permit the
   current address to be at the exact end of the region when the address is
   non-zero, in case the region is at the end of addressable memory and the
   calculation wraps around.  */

static void
os_region_check (lang_output_section_statement_type *os,
		 lang_memory_region_type *region,
		 etree_type *tree,
		 bfd_vma rbase)
{
  if ((region->current < region->origin
       || (region->current - region->origin > region->length))
      && ((region->current != region->origin + region->length)
	  || rbase == 0))
    {
      if (tree != NULL)
	{
	  einfo (_("%X%P: address 0x%v of %B section `%s'"
		   " is not within region `%s'\n"),
		 region->current,
		 os->bfd_section->owner,
		 os->bfd_section->name,
		 region->name_list.name);
	}
      else if (!region->had_full_message)
	{
	  region->had_full_message = TRUE;

	  einfo (_("%X%P: %B section `%s' will not fit in region `%s'\n"),
		 os->bfd_section->owner,
		 os->bfd_section->name,
		 region->name_list.name);
	}
    }
}

/* Set the sizes for all the output sections.  */

static bfd_vma
lang_size_sections_1
  (lang_statement_union_type **prev,
   lang_output_section_statement_type *output_section_statement,
   fill_type *fill,
   bfd_vma dot,
   bfd_boolean *relax,
   bfd_boolean check_regions)
{
  lang_statement_union_type *s;

  /* Size up the sections from their constituent parts.  */
  for (s = *prev; s != NULL; s = s->header.next)
    {
      switch (s->header.type)
	{
	case lang_output_section_statement_enum:
	  {
	    bfd_vma newdot, after;
	    lang_output_section_statement_type *os;
	    lang_memory_region_type *r;
	    int section_alignment = 0;

	    os = &s->output_section_statement;
	    if (os->constraint == -1)
	      break;

	    /* FIXME: We shouldn't need to zero section vmas for ld -r
	       here, in lang_insert_orphan, or in the default linker scripts.
	       This is covering for coff backend linker bugs.  See PR6945.  */
	    if (os->addr_tree == NULL
		&& link_info.relocatable
		&& (bfd_get_flavour (link_info.output_bfd)
		    == bfd_target_coff_flavour))
	      os->addr_tree = exp_intop (0);
	    if (os->addr_tree != NULL)
	      {
		os->processed_vma = FALSE;
		exp_fold_tree (os->addr_tree, bfd_abs_section_ptr, &dot);

		if (expld.result.valid_p)
		  {
		    dot = expld.result.value;
		    if (expld.result.section != NULL)
		      dot += expld.result.section->vma;
		  }
		else if (expld.phase != lang_mark_phase_enum)
		  einfo (_("%F%S: non constant or forward reference"
			   " address expression for section %s\n"),
			 os->addr_tree, os->name);
	      }

	    if (os->bfd_section == NULL)
	      /* This section was removed or never actually created.  */
	      break;

	    /* If this is a COFF shared library section, use the size and
	       address from the input section.  FIXME: This is COFF
	       specific; it would be cleaner if there were some other way
	       to do this, but nothing simple comes to mind.  */
	    if (((bfd_get_flavour (link_info.output_bfd)
		  == bfd_target_ecoff_flavour)
		 || (bfd_get_flavour (link_info.output_bfd)
		     == bfd_target_coff_flavour))
		&& (os->bfd_section->flags & SEC_COFF_SHARED_LIBRARY) != 0)
	      {
		asection *input;

		if (os->children.head == NULL
		    || os->children.head->header.next != NULL
		    || (os->children.head->header.type
			!= lang_input_section_enum))
		  einfo (_("%P%X: Internal error on COFF shared library"
			   " section %s\n"), os->name);

		input = os->children.head->input_section.section;
		bfd_set_section_vma (os->bfd_section->owner,
				     os->bfd_section,
				     bfd_section_vma (input->owner, input));
		os->bfd_section->size = input->size;
		break;
	      }

	    newdot = dot;
	    if (bfd_is_abs_section (os->bfd_section))
	      {
		/* No matter what happens, an abs section starts at zero.  */
		ASSERT (os->bfd_section->vma == 0);
	      }
	    else
	      {
		if (os->addr_tree == NULL)
		  {
		    /* No address specified for this section, get one
		       from the region specification.  */
		    if (os->region == NULL
			|| ((os->bfd_section->flags & (SEC_ALLOC | SEC_LOAD))
			    && os->region->name_list.name[0] == '*'
			    && strcmp (os->region->name_list.name,
				       DEFAULT_MEMORY_REGION) == 0))
		      {
			os->region = lang_memory_default (os->bfd_section);
		      }

		    /* If a loadable section is using the default memory
		       region, and some non default memory regions were
		       defined, issue an error message.  */
		    if (!os->ignored
			&& !IGNORE_SECTION (os->bfd_section)
			&& ! link_info.relocatable
			&& check_regions
			&& strcmp (os->region->name_list.name,
				   DEFAULT_MEMORY_REGION) == 0
			&& lang_memory_region_list != NULL
			&& (strcmp (lang_memory_region_list->name_list.name,
				    DEFAULT_MEMORY_REGION) != 0
			    || lang_memory_region_list->next != NULL)
			&& expld.phase != lang_mark_phase_enum)
		      {
			/* By default this is an error rather than just a
			   warning because if we allocate the section to the
			   default memory region we can end up creating an
			   excessively large binary, or even seg faulting when
			   attempting to perform a negative seek.  See
			   sources.redhat.com/ml/binutils/2003-04/msg00423.html
			   for an example of this.  This behaviour can be
			   overridden by the using the --no-check-sections
			   switch.  */
			if (command_line.check_section_addresses)
			  einfo (_("%P%F: error: no memory region specified"
				   " for loadable section `%s'\n"),
				 bfd_get_section_name (link_info.output_bfd,
						       os->bfd_section));
			else
			  einfo (_("%P: warning: no memory region specified"
				   " for loadable section `%s'\n"),
				 bfd_get_section_name (link_info.output_bfd,
						       os->bfd_section));
		      }

		    newdot = os->region->current;
		    section_alignment = os->bfd_section->alignment_power;
		  }
		else
		  section_alignment = os->section_alignment;

		/* Align to what the section needs.  */
		if (section_alignment > 0)
		  {
		    bfd_vma savedot = newdot;
		    newdot = align_power (newdot, section_alignment);

		    if (newdot != savedot
			&& (config.warn_section_align
			    || os->addr_tree != NULL)
			&& expld.phase != lang_mark_phase_enum)
		      einfo (_("%P: warning: changing start of section"
			       " %s by %lu bytes\n"),
			     os->name, (unsigned long) (newdot - savedot));
		  }

		bfd_set_section_vma (0, os->bfd_section, newdot);

		os->bfd_section->output_offset = 0;
	      }

	    lang_size_sections_1 (&os->children.head, os,
				  os->fill, newdot, relax, check_regions);

	    os->processed_vma = TRUE;

	    if (bfd_is_abs_section (os->bfd_section) || os->ignored)
	      /* Except for some special linker created sections,
		 no output section should change from zero size
		 after strip_excluded_output_sections.  A non-zero
		 size on an ignored section indicates that some
		 input section was not sized early enough.  */
	      ASSERT (os->bfd_section->size == 0);
	    else
	      {
		dot = os->bfd_section->vma;

		/* Put the section within the requested block size, or
		   align at the block boundary.  */
		after = ((dot
			  + TO_ADDR (os->bfd_section->size)
			  + os->block_value - 1)
			 & - (bfd_vma) os->block_value);

		os->bfd_section->size = TO_SIZE (after - os->bfd_section->vma);
	      }

	    /* Set section lma.  */
	    r = os->region;
	    if (r == NULL)
	      r = lang_memory_region_lookup (DEFAULT_MEMORY_REGION, FALSE);

	    if (os->load_base)
	      {
		bfd_vma lma = exp_get_abs_int (os->load_base, 0, "load base");
		os->bfd_section->lma = lma;
	      }
	    else if (os->lma_region != NULL)
	      {
		bfd_vma lma = os->lma_region->current;

		/* When LMA_REGION is the same as REGION, align the LMA
		   as we did for the VMA, possibly including alignment
		   from the bfd section.  If a different region, then
		   only align according to the value in the output
		   statement unless specified otherwise.  */
		if (os->lma_region != os->region && !os->align_lma_with_input)
		  section_alignment = os->section_alignment;
		if (section_alignment > 0)
		  lma = align_power (lma, section_alignment);
		os->bfd_section->lma = lma;
	      }
	    else if (r->last_os != NULL
		     && (os->bfd_section->flags & SEC_ALLOC) != 0)
	      {
		bfd_vma lma;
		asection *last;

		last = r->last_os->output_section_statement.bfd_section;

		/* A backwards move of dot should be accompanied by
		   an explicit assignment to the section LMA (ie.
		   os->load_base set) because backwards moves can
		   create overlapping LMAs.  */
		if (dot < last->vma
		    && os->bfd_section->size != 0
		    && dot + os->bfd_section->size <= last->vma)
		  {
		    /* If dot moved backwards then leave lma equal to
		       vma.  This is the old default lma, which might
		       just happen to work when the backwards move is
		       sufficiently large.  Nag if this changes anything,
		       so people can fix their linker scripts.  */

		    if (last->vma != last->lma)
		      einfo (_("%P: warning: dot moved backwards before `%s'\n"),
			     os->name);
		  }
		else
		  {
		    /* If this is an overlay, set the current lma to that
		       at the end of the previous section.  */
		    if (os->sectype == overlay_section)
		      lma = last->lma + last->size;

		    /* Otherwise, keep the same lma to vma relationship
		       as the previous section.  */
		    else
		      lma = dot + last->lma - last->vma;

		    if (section_alignment > 0)
		      lma = align_power (lma, section_alignment);
		    os->bfd_section->lma = lma;
		  }
	      }
	    os->processed_lma = TRUE;

	    if (bfd_is_abs_section (os->bfd_section) || os->ignored)
	      break;

	    /* Keep track of normal sections using the default
	       lma region.  We use this to set the lma for
	       following sections.  Overlays or other linker
	       script assignment to lma might mean that the
	       default lma == vma is incorrect.
	       To avoid warnings about dot moving backwards when using
	       -Ttext, don't start tracking sections until we find one
	       of non-zero size or with lma set differently to vma.  */
	    if (((os->bfd_section->flags & SEC_HAS_CONTENTS) != 0
		 || (os->bfd_section->flags & SEC_THREAD_LOCAL) == 0)
		&& (os->bfd_section->flags & SEC_ALLOC) != 0
		&& (os->bfd_section->size != 0
		    || (r->last_os == NULL
			&& os->bfd_section->vma != os->bfd_section->lma)
		    || (r->last_os != NULL
			&& dot >= (r->last_os->output_section_statement
				   .bfd_section->vma)))
		&& os->lma_region == NULL
		&& !link_info.relocatable)
	      r->last_os = s;

	    /* .tbss sections effectively have zero size.  */
	    if ((os->bfd_section->flags & SEC_HAS_CONTENTS) != 0
		|| (os->bfd_section->flags & SEC_THREAD_LOCAL) == 0
		|| link_info.relocatable)
	      dot += TO_ADDR (os->bfd_section->size);

	    if (os->update_dot_tree != 0)
	      exp_fold_tree (os->update_dot_tree, bfd_abs_section_ptr, &dot);

	    /* Update dot in the region ?
	       We only do this if the section is going to be allocated,
	       since unallocated sections do not contribute to the region's
	       overall size in memory.  */
	    if (os->region != NULL
		&& (os->bfd_section->flags & (SEC_ALLOC | SEC_LOAD)))
	      {
		os->region->current = dot;

		if (check_regions)
		  /* Make sure the new address is within the region.  */
		  os_region_check (os, os->region, os->addr_tree,
				   os->bfd_section->vma);

		if (os->lma_region != NULL && os->lma_region != os->region
		    && (os->bfd_section->flags & SEC_LOAD))
		  {
		    os->lma_region->current
		      = os->bfd_section->lma + TO_ADDR (os->bfd_section->size);

		    if (check_regions)
		      os_region_check (os, os->lma_region, NULL,
				       os->bfd_section->lma);
		  }
	      }
	  }
	  break;

	case lang_constructors_statement_enum:
	  dot = lang_size_sections_1 (&constructor_list.head,
				      output_section_statement,
				      fill, dot, relax, check_regions);
	  break;

	case lang_data_statement_enum:
	  {
	    unsigned int size = 0;

	    s->data_statement.output_offset =
	      dot - output_section_statement->bfd_section->vma;
	    s->data_statement.output_section =
	      output_section_statement->bfd_section;

	    /* We might refer to provided symbols in the expression, and
	       need to mark them as needed.  */
	    exp_fold_tree (s->data_statement.exp, bfd_abs_section_ptr, &dot);

	    switch (s->data_statement.type)
	      {
	      default:
		abort ();
	      case QUAD:
	      case SQUAD:
		size = QUAD_SIZE;
		break;
	      case LONG:
		size = LONG_SIZE;
		break;
	      case SHORT:
		size = SHORT_SIZE;
		break;
	      case BYTE:
		size = BYTE_SIZE;
		break;
	      }
	    if (size < TO_SIZE ((unsigned) 1))
	      size = TO_SIZE ((unsigned) 1);
	    dot += TO_ADDR (size);
	    output_section_statement->bfd_section->size
	      = TO_SIZE (dot - output_section_statement->bfd_section->vma);

	  }
	  break;

	case lang_reloc_statement_enum:
	  {
	    int size;

	    s->reloc_statement.output_offset =
	      dot - output_section_statement->bfd_section->vma;
	    s->reloc_statement.output_section =
	      output_section_statement->bfd_section;
	    size = bfd_get_reloc_size (s->reloc_statement.howto);
	    dot += TO_ADDR (size);
	    output_section_statement->bfd_section->size
	      = TO_SIZE (dot - output_section_statement->bfd_section->vma);
	  }
	  break;

	case lang_wild_statement_enum:
	  dot = lang_size_sections_1 (&s->wild_statement.children.head,
				      output_section_statement,
				      fill, dot, relax, check_regions);
	  break;

	case lang_object_symbols_statement_enum:
	  link_info.create_object_symbols_section =
	    output_section_statement->bfd_section;
	  break;

	case lang_output_statement_enum:
	case lang_target_statement_enum:
	  break;

	case lang_input_section_enum:
	  {
	    asection *i;

	    i = s->input_section.section;
	    if (relax)
	      {
		bfd_boolean again;

		if (! bfd_relax_section (i->owner, i, &link_info, &again))
		  einfo (_("%P%F: can't relax section: %E\n"));
		if (again)
		  *relax = TRUE;
	      }
	    dot = size_input_section (prev, output_section_statement,
				      output_section_statement->fill, dot);
	  }
	  break;

	case lang_input_statement_enum:
	  break;

	case lang_fill_statement_enum:
	  s->fill_statement.output_section =
	    output_section_statement->bfd_section;

	  fill = s->fill_statement.fill;
	  break;

	case lang_assignment_statement_enum:
	  {
	    bfd_vma newdot = dot;
	    etree_type *tree = s->assignment_statement.exp;

	    expld.dataseg.relro = exp_dataseg_relro_none;

	    exp_fold_tree (tree,
			   output_section_statement->bfd_section,
			   &newdot);

	    if (expld.dataseg.relro == exp_dataseg_relro_start)
	      {
		if (!expld.dataseg.relro_start_stat)
		  expld.dataseg.relro_start_stat = s;
		else
		  {
		    ASSERT (expld.dataseg.relro_start_stat == s);
		  }
	      }
	    else if (expld.dataseg.relro == exp_dataseg_relro_end)
	      {
		if (!expld.dataseg.relro_end_stat)
		  expld.dataseg.relro_end_stat = s;
		else
		  {
		    ASSERT (expld.dataseg.relro_end_stat == s);
		  }
	      }
	    expld.dataseg.relro = exp_dataseg_relro_none;

	    /* This symbol may be relative to this section.  */
	    if ((tree->type.node_class == etree_provided
		 || tree->type.node_class == etree_assign)
		&& (tree->assign.dst [0] != '.'
		    || tree->assign.dst [1] != '\0'))
	      output_section_statement->update_dot = 1;

	    if (!output_section_statement->ignored)
	      {
		if (output_section_statement == abs_output_section)
		  {
		    /* If we don't have an output section, then just adjust
		       the default memory address.  */
		    lang_memory_region_lookup (DEFAULT_MEMORY_REGION,
					       FALSE)->current = newdot;
		  }
		else if (newdot != dot)
		  {
		    /* Insert a pad after this statement.  We can't
		       put the pad before when relaxing, in case the
		       assignment references dot.  */
		    insert_pad (&s->header.next, fill, TO_SIZE (newdot - dot),
				output_section_statement->bfd_section, dot);

		    /* Don't neuter the pad below when relaxing.  */
		    s = s->header.next;

		    /* If dot is advanced, this implies that the section
		       should have space allocated to it, unless the
		       user has explicitly stated that the section
		       should not be allocated.  */
		    if (output_section_statement->sectype != noalloc_section
			&& (output_section_statement->sectype != noload_section
			    || (bfd_get_flavour (link_info.output_bfd)
				== bfd_target_elf_flavour)))
		      output_section_statement->bfd_section->flags |= SEC_ALLOC;
		  }
		dot = newdot;
	      }
	  }
	  break;

	case lang_padding_statement_enum:
	  /* If this is the first time lang_size_sections is called,
	     we won't have any padding statements.  If this is the
	     second or later passes when relaxing, we should allow
	     padding to shrink.  If padding is needed on this pass, it
	     will be added back in.  */
	  s->padding_statement.size = 0;

	  /* Make sure output_offset is valid.  If relaxation shrinks
	     the section and this pad isn't needed, it's possible to
	     have output_offset larger than the final size of the
	     section.  bfd_set_section_contents will complain even for
	     a pad size of zero.  */
	  s->padding_statement.output_offset
	    = dot - output_section_statement->bfd_section->vma;
	  break;

	case lang_group_statement_enum:
	  dot = lang_size_sections_1 (&s->group_statement.children.head,
				      output_section_statement,
				      fill, dot, relax, check_regions);
	  break;

	case lang_insert_statement_enum:
	  break;

	  /* We can only get here when relaxing is turned on.  */
	case lang_address_statement_enum:
	  break;

	default:
	  FAIL ();
	  break;
	}
      prev = &s->header.next;
    }
  return dot;
}

/* Callback routine that is used in _bfd_elf_map_sections_to_segments.
   The BFD library has set NEW_SEGMENT to TRUE iff it thinks that
   CURRENT_SECTION and PREVIOUS_SECTION ought to be placed into different
   segments.  We are allowed an opportunity to override this decision.  */

bfd_boolean
ldlang_override_segment_assignment (struct bfd_link_info * info ATTRIBUTE_UNUSED,
				    bfd * abfd ATTRIBUTE_UNUSED,
				    asection * current_section,
				    asection * previous_section,
				    bfd_boolean new_segment)
{
  lang_output_section_statement_type * cur;
  lang_output_section_statement_type * prev;

  /* The checks below are only necessary when the BFD library has decided
     that the two sections ought to be placed into the same segment.  */
  if (new_segment)
    return TRUE;

  /* Paranoia checks.  */
  if (current_section == NULL || previous_section == NULL)
    return new_segment;

  /* If this flag is set, the target never wants code and non-code
     sections comingled in the same segment.  */
  if (config.separate_code
      && ((current_section->flags ^ previous_section->flags) & SEC_CODE))
    return TRUE;

  /* Find the memory regions associated with the two sections.
     We call lang_output_section_find() here rather than scanning the list
     of output sections looking for a matching section pointer because if
     we have a large number of sections then a hash lookup is faster.  */
  cur  = lang_output_section_find (current_section->name);
  prev = lang_output_section_find (previous_section->name);

  /* More paranoia.  */
  if (cur == NULL || prev == NULL)
    return new_segment;

  /* If the regions are different then force the sections to live in
     different segments.  See the email thread starting at the following
     URL for the reasons why this is necessary:
     http://sourceware.org/ml/binutils/2007-02/msg00216.html  */
  return cur->region != prev->region;
}

void
one_lang_size_sections_pass (bfd_boolean *relax, bfd_boolean check_regions)
{
  lang_statement_iteration++;
  lang_size_sections_1 (&statement_list.head, abs_output_section,
			0, 0, relax, check_regions);
}

void
lang_size_sections (bfd_boolean *relax, bfd_boolean check_regions)
{
  expld.phase = lang_allocating_phase_enum;
  expld.dataseg.phase = exp_dataseg_none;

  one_lang_size_sections_pass (relax, check_regions);
  if (expld.dataseg.phase == exp_dataseg_end_seen
      && link_info.relro && expld.dataseg.relro_end)
    {
      /* If DATA_SEGMENT_ALIGN DATA_SEGMENT_RELRO_END pair was seen, try
	 to put expld.dataseg.relro_end on a (common) page boundary.  */
      bfd_vma min_base, relro_end, maxpage;

      expld.dataseg.phase = exp_dataseg_relro_adjust;
      maxpage = expld.dataseg.maxpagesize;
      /* MIN_BASE is the absolute minimum address we are allowed to start the
	 read-write segment (byte before will be mapped read-only).  */
      min_base = (expld.dataseg.min_base + maxpage - 1) & ~(maxpage - 1);
      expld.dataseg.base += (-expld.dataseg.relro_end
			     & (expld.dataseg.pagesize - 1));
      /* Compute the expected PT_GNU_RELRO segment end.  */
      relro_end = ((expld.dataseg.relro_end + expld.dataseg.pagesize - 1)
		   & ~(expld.dataseg.pagesize - 1));
      if (min_base + maxpage < expld.dataseg.base)
	{
	  expld.dataseg.base -= maxpage;
	  relro_end -= maxpage;
	}
      lang_reset_memory_regions ();
      one_lang_size_sections_pass (relax, check_regions);
      if (expld.dataseg.relro_end > relro_end)
	{
	  /* The alignment of sections between DATA_SEGMENT_ALIGN
	     and DATA_SEGMENT_RELRO_END can cause excessive padding to
	     be inserted at DATA_SEGMENT_RELRO_END.  Try to start a
	     bit lower so that the section alignments will fit in.  */
	  asection *sec;
	  unsigned int max_alignment_power = 0;

	  /* Find maximum alignment power of sections between
	     DATA_SEGMENT_ALIGN and DATA_SEGMENT_RELRO_END.  */
	  for (sec = link_info.output_bfd->sections; sec; sec = sec->next)
	    if (sec->vma >= expld.dataseg.base
		&& sec->vma < expld.dataseg.relro_end
		&& sec->alignment_power > max_alignment_power)
	      max_alignment_power = sec->alignment_power;

	  if (((bfd_vma) 1 << max_alignment_power) < expld.dataseg.pagesize)
	    {
<<<<<<< HEAD
	      if (expld.dataseg.base - (1 << max_alignment_power) < old_base)
		expld.dataseg.base += expld.dataseg.pagesize;
	      /* Properly align base to max_alignment_power.  */
=======
	      /* Aligning the adjusted base guarantees the padding
		 between sections won't change.  This is better than
		 simply subtracting 1 << max_alignment_power which is
		 what we used to do here.  */
>>>>>>> c4086213
	      expld.dataseg.base &= ~((1 << max_alignment_power) - 1);
	      lang_reset_memory_regions ();
	      one_lang_size_sections_pass (relax, check_regions);
	    }
	}
      link_info.relro_start = expld.dataseg.base;
      link_info.relro_end = expld.dataseg.relro_end;
    }
  else if (expld.dataseg.phase == exp_dataseg_end_seen)
    {
      /* If DATA_SEGMENT_ALIGN DATA_SEGMENT_END pair was seen, check whether
	 a page could be saved in the data segment.  */
      bfd_vma first, last;

      first = -expld.dataseg.base & (expld.dataseg.pagesize - 1);
      last = expld.dataseg.end & (expld.dataseg.pagesize - 1);
      if (first && last
	  && ((expld.dataseg.base & ~(expld.dataseg.pagesize - 1))
	      != (expld.dataseg.end & ~(expld.dataseg.pagesize - 1)))
	  && first + last <= expld.dataseg.pagesize)
	{
	  expld.dataseg.phase = exp_dataseg_adjust;
	  lang_reset_memory_regions ();
	  one_lang_size_sections_pass (relax, check_regions);
	}
      else
	expld.dataseg.phase = exp_dataseg_done;
    }
  else
    expld.dataseg.phase = exp_dataseg_done;
}

static lang_output_section_statement_type *current_section;
static lang_assignment_statement_type *current_assign;
static bfd_boolean prefer_next_section;

/* Worker function for lang_do_assignments.  Recursiveness goes here.  */

static bfd_vma
lang_do_assignments_1 (lang_statement_union_type *s,
		       lang_output_section_statement_type *current_os,
		       fill_type *fill,
		       bfd_vma dot,
		       bfd_boolean *found_end)
{
  for (; s != NULL; s = s->header.next)
    {
      switch (s->header.type)
	{
	case lang_constructors_statement_enum:
	  dot = lang_do_assignments_1 (constructor_list.head,
				       current_os, fill, dot, found_end);
	  break;

	case lang_output_section_statement_enum:
	  {
	    lang_output_section_statement_type *os;

	    os = &(s->output_section_statement);
	    os->after_end = *found_end;
	    if (os->bfd_section != NULL && !os->ignored)
	      {
		if ((os->bfd_section->flags & SEC_ALLOC) != 0)
		  {
		    current_section = os;
		    prefer_next_section = FALSE;
		  }
		dot = os->bfd_section->vma;

		lang_do_assignments_1 (os->children.head,
				       os, os->fill, dot, found_end);

		/* .tbss sections effectively have zero size.  */
		if ((os->bfd_section->flags & SEC_HAS_CONTENTS) != 0
		    || (os->bfd_section->flags & SEC_THREAD_LOCAL) == 0
		    || link_info.relocatable)
		  dot += TO_ADDR (os->bfd_section->size);

		if (os->update_dot_tree != NULL)
		  exp_fold_tree (os->update_dot_tree, bfd_abs_section_ptr, &dot);
	      }
	  }
	  break;

	case lang_wild_statement_enum:

	  dot = lang_do_assignments_1 (s->wild_statement.children.head,
				       current_os, fill, dot, found_end);
	  break;

	case lang_object_symbols_statement_enum:
	case lang_output_statement_enum:
	case lang_target_statement_enum:
	  break;

	case lang_data_statement_enum:
	  exp_fold_tree (s->data_statement.exp, bfd_abs_section_ptr, &dot);
	  if (expld.result.valid_p)
	    {
	      s->data_statement.value = expld.result.value;
	      if (expld.result.section != NULL)
		s->data_statement.value += expld.result.section->vma;
	    }
	  else
	    einfo (_("%F%P: invalid data statement\n"));
	  {
	    unsigned int size;
	    switch (s->data_statement.type)
	      {
	      default:
		abort ();
	      case QUAD:
	      case SQUAD:
		size = QUAD_SIZE;
		break;
	      case LONG:
		size = LONG_SIZE;
		break;
	      case SHORT:
		size = SHORT_SIZE;
		break;
	      case BYTE:
		size = BYTE_SIZE;
		break;
	      }
	    if (size < TO_SIZE ((unsigned) 1))
	      size = TO_SIZE ((unsigned) 1);
	    dot += TO_ADDR (size);
	  }
	  break;

	case lang_reloc_statement_enum:
	  exp_fold_tree (s->reloc_statement.addend_exp,
			 bfd_abs_section_ptr, &dot);
	  if (expld.result.valid_p)
	    s->reloc_statement.addend_value = expld.result.value;
	  else
	    einfo (_("%F%P: invalid reloc statement\n"));
	  dot += TO_ADDR (bfd_get_reloc_size (s->reloc_statement.howto));
	  break;

	case lang_input_section_enum:
	  {
	    asection *in = s->input_section.section;

	    if ((in->flags & SEC_EXCLUDE) == 0)
	      dot += TO_ADDR (in->size);
	  }
	  break;

	case lang_input_statement_enum:
	  break;

	case lang_fill_statement_enum:
	  fill = s->fill_statement.fill;
	  break;

	case lang_assignment_statement_enum:
	  current_assign = &s->assignment_statement;
	  if (current_assign->exp->type.node_class != etree_assert)
	    {
	      const char *p = current_assign->exp->assign.dst;

	      if (current_os == abs_output_section && p[0] == '.' && p[1] == 0)
		prefer_next_section = TRUE;

	      while (*p == '_')
		++p;
	      if (strcmp (p, "end") == 0)
		*found_end = TRUE;
	    }
	  exp_fold_tree (s->assignment_statement.exp,
			 current_os->bfd_section,
			 &dot);
	  break;

	case lang_padding_statement_enum:
	  dot += TO_ADDR (s->padding_statement.size);
	  break;

	case lang_group_statement_enum:
	  dot = lang_do_assignments_1 (s->group_statement.children.head,
				       current_os, fill, dot, found_end);
	  break;

	case lang_insert_statement_enum:
	  break;

	case lang_address_statement_enum:
	  break;

	default:
	  FAIL ();
	  break;
	}
    }
  return dot;
}

void
lang_do_assignments (lang_phase_type phase)
{
  bfd_boolean found_end = FALSE;

  current_section = NULL;
  prefer_next_section = FALSE;
  expld.phase = phase;
  lang_statement_iteration++;
  lang_do_assignments_1 (statement_list.head,
			 abs_output_section, NULL, 0, &found_end);
}

/* For an assignment statement outside of an output section statement,
   choose the best of neighbouring output sections to use for values
   of "dot".  */

asection *
section_for_dot (void)
{
  asection *s;

  /* Assignments belong to the previous output section, unless there
     has been an assignment to "dot", in which case following
     assignments belong to the next output section.  (The assumption
     is that an assignment to "dot" is setting up the address for the
     next output section.)  Except that past the assignment to "_end"
     we always associate with the previous section.  This exception is
     for targets like SH that define an alloc .stack or other
     weirdness after non-alloc sections.  */
  if (current_section == NULL || prefer_next_section)
    {
      lang_statement_union_type *stmt;
      lang_output_section_statement_type *os;

      for (stmt = (lang_statement_union_type *) current_assign;
	   stmt != NULL;
	   stmt = stmt->header.next)
	if (stmt->header.type == lang_output_section_statement_enum)
	  break;

      os = &stmt->output_section_statement;
      while (os != NULL
	     && !os->after_end
	     && (os->bfd_section == NULL
		 || (os->bfd_section->flags & SEC_EXCLUDE) != 0
		 || bfd_section_removed_from_list (link_info.output_bfd,
						   os->bfd_section)))
	os = os->next;

      if (current_section == NULL || os == NULL || !os->after_end)
	{
	  if (os != NULL)
	    s = os->bfd_section;
	  else
	    s = link_info.output_bfd->section_last;
	  while (s != NULL
		 && ((s->flags & SEC_ALLOC) == 0
		     || (s->flags & SEC_THREAD_LOCAL) != 0))
	    s = s->prev;
	  if (s != NULL)
	    return s;

	  return bfd_abs_section_ptr;
	}
    }

  s = current_section->bfd_section;

  /* The section may have been stripped.  */
  while (s != NULL
	 && ((s->flags & SEC_EXCLUDE) != 0
	     || (s->flags & SEC_ALLOC) == 0
	     || (s->flags & SEC_THREAD_LOCAL) != 0
	     || bfd_section_removed_from_list (link_info.output_bfd, s)))
    s = s->prev;
  if (s == NULL)
    s = link_info.output_bfd->sections;
  while (s != NULL
	 && ((s->flags & SEC_ALLOC) == 0
	     || (s->flags & SEC_THREAD_LOCAL) != 0))
    s = s->next;
  if (s != NULL)
    return s;

  return bfd_abs_section_ptr;
}

/* Fix any .startof. or .sizeof. symbols.  When the assemblers see the
   operator .startof. (section_name), it produces an undefined symbol
   .startof.section_name.  Similarly, when it sees
   .sizeof. (section_name), it produces an undefined symbol
   .sizeof.section_name.  For all the output sections, we look for
   such symbols, and set them to the correct value.  */

static void
lang_set_startof (void)
{
  asection *s;

  if (link_info.relocatable)
    return;

  for (s = link_info.output_bfd->sections; s != NULL; s = s->next)
    {
      const char *secname;
      char *buf;
      struct bfd_link_hash_entry *h;

      secname = bfd_get_section_name (link_info.output_bfd, s);
      buf = (char *) xmalloc (10 + strlen (secname));

      sprintf (buf, ".startof.%s", secname);
      h = bfd_link_hash_lookup (link_info.hash, buf, FALSE, FALSE, TRUE);
      if (h != NULL && h->type == bfd_link_hash_undefined)
	{
	  h->type = bfd_link_hash_defined;
	  h->u.def.value = 0;
	  h->u.def.section = s;
	}

      sprintf (buf, ".sizeof.%s", secname);
      h = bfd_link_hash_lookup (link_info.hash, buf, FALSE, FALSE, TRUE);
      if (h != NULL && h->type == bfd_link_hash_undefined)
	{
	  h->type = bfd_link_hash_defined;
	  h->u.def.value = TO_ADDR (s->size);
	  h->u.def.section = bfd_abs_section_ptr;
	}

      free (buf);
    }
}

static void
lang_end (void)
{
  struct bfd_link_hash_entry *h;
  bfd_boolean warn;

  if ((link_info.relocatable && !link_info.gc_sections)
      || (link_info.shared && !link_info.executable))
    warn = entry_from_cmdline;
  else
    warn = TRUE;

  /* Force the user to specify a root when generating a relocatable with
     --gc-sections.  */
  if (link_info.gc_sections && link_info.relocatable
      && !(entry_from_cmdline || undef_from_cmdline))
    einfo (_("%P%F: gc-sections requires either an entry or "
	     "an undefined symbol\n"));

  if (entry_symbol.name == NULL)
    {
      /* No entry has been specified.  Look for the default entry, but
	 don't warn if we don't find it.  */
      entry_symbol.name = entry_symbol_default;
      warn = FALSE;
    }

  h = bfd_link_hash_lookup (link_info.hash, entry_symbol.name,
			    FALSE, FALSE, TRUE);
  if (h != NULL
      && (h->type == bfd_link_hash_defined
	  || h->type == bfd_link_hash_defweak)
      && h->u.def.section->output_section != NULL)
    {
      bfd_vma val;

      val = (h->u.def.value
	     + bfd_get_section_vma (link_info.output_bfd,
				    h->u.def.section->output_section)
	     + h->u.def.section->output_offset);
      if (! bfd_set_start_address (link_info.output_bfd, val))
	einfo (_("%P%F:%s: can't set start address\n"), entry_symbol.name);
    }
  else
    {
      bfd_vma val;
      const char *send;

      /* We couldn't find the entry symbol.  Try parsing it as a
	 number.  */
      val = bfd_scan_vma (entry_symbol.name, &send, 0);
      if (*send == '\0')
	{
	  if (! bfd_set_start_address (link_info.output_bfd, val))
	    einfo (_("%P%F: can't set start address\n"));
	}
      else
	{
	  asection *ts;

	  /* Can't find the entry symbol, and it's not a number.  Use
	     the first address in the text section.  */
	  ts = bfd_get_section_by_name (link_info.output_bfd, entry_section);
	  if (ts != NULL)
	    {
	      if (warn)
		einfo (_("%P: warning: cannot find entry symbol %s;"
			 " defaulting to %V\n"),
		       entry_symbol.name,
		       bfd_get_section_vma (link_info.output_bfd, ts));
	      if (!(bfd_set_start_address
		    (link_info.output_bfd,
		     bfd_get_section_vma (link_info.output_bfd, ts))))
		einfo (_("%P%F: can't set start address\n"));
	    }
	  else
	    {
	      if (warn)
		einfo (_("%P: warning: cannot find entry symbol %s;"
			 " not setting start address\n"),
		       entry_symbol.name);
	    }
	}
    }
}

/* This is a small function used when we want to ignore errors from
   BFD.  */

static void
ignore_bfd_errors (const char *s ATTRIBUTE_UNUSED, ...)
{
  /* Don't do anything.  */
}

/* Check that the architecture of all the input files is compatible
   with the output file.  Also call the backend to let it do any
   other checking that is needed.  */

static void
lang_check (void)
{
  lang_statement_union_type *file;
  bfd *input_bfd;
  const bfd_arch_info_type *compatible;

  for (file = file_chain.head; file != NULL; file = file->input_statement.next)
    {
#ifdef ENABLE_PLUGINS
      /* Don't check format of files claimed by plugin.  */
      if (file->input_statement.flags.claimed)
	continue;
#endif /* ENABLE_PLUGINS */
      input_bfd = file->input_statement.the_bfd;
      compatible
	= bfd_arch_get_compatible (input_bfd, link_info.output_bfd,
				   command_line.accept_unknown_input_arch);

      /* In general it is not possible to perform a relocatable
	 link between differing object formats when the input
	 file has relocations, because the relocations in the
	 input format may not have equivalent representations in
	 the output format (and besides BFD does not translate
	 relocs for other link purposes than a final link).  */
      if ((link_info.relocatable || link_info.emitrelocations)
	  && (compatible == NULL
	      || (bfd_get_flavour (input_bfd)
		  != bfd_get_flavour (link_info.output_bfd)))
	  && (bfd_get_file_flags (input_bfd) & HAS_RELOC) != 0)
	{
	  einfo (_("%P%F: Relocatable linking with relocations from"
		   " format %s (%B) to format %s (%B) is not supported\n"),
		 bfd_get_target (input_bfd), input_bfd,
		 bfd_get_target (link_info.output_bfd), link_info.output_bfd);
	  /* einfo with %F exits.  */
	}

      if (compatible == NULL)
	{
	  if (command_line.warn_mismatch)
	    einfo (_("%P%X: %s architecture of input file `%B'"
		     " is incompatible with %s output\n"),
		   bfd_printable_name (input_bfd), input_bfd,
		   bfd_printable_name (link_info.output_bfd));
	}
      else if (bfd_count_sections (input_bfd))
	{
	  /* If the input bfd has no contents, it shouldn't set the
	     private data of the output bfd.  */

	  bfd_error_handler_type pfn = NULL;

	  /* If we aren't supposed to warn about mismatched input
	     files, temporarily set the BFD error handler to a
	     function which will do nothing.  We still want to call
	     bfd_merge_private_bfd_data, since it may set up
	     information which is needed in the output file.  */
	  if (! command_line.warn_mismatch)
	    pfn = bfd_set_error_handler (ignore_bfd_errors);
	  if (! bfd_merge_private_bfd_data (input_bfd, link_info.output_bfd))
	    {
	      if (command_line.warn_mismatch)
		einfo (_("%P%X: failed to merge target specific data"
			 " of file %B\n"), input_bfd);
	    }
	  if (! command_line.warn_mismatch)
	    bfd_set_error_handler (pfn);
	}
    }
}

/* Look through all the global common symbols and attach them to the
   correct section.  The -sort-common command line switch may be used
   to roughly sort the entries by alignment.  */

static void
lang_common (void)
{
  if (command_line.inhibit_common_definition)
    return;
  if (link_info.relocatable
      && ! command_line.force_common_definition)
    return;

  if (! config.sort_common)
    bfd_link_hash_traverse (link_info.hash, lang_one_common, NULL);
  else
    {
      unsigned int power;

      if (config.sort_common == sort_descending)
	{
	  for (power = 4; power > 0; power--)
	    bfd_link_hash_traverse (link_info.hash, lang_one_common, &power);

	  power = 0;
	  bfd_link_hash_traverse (link_info.hash, lang_one_common, &power);
	}
      else
	{
	  for (power = 0; power <= 4; power++)
	    bfd_link_hash_traverse (link_info.hash, lang_one_common, &power);

	  power = UINT_MAX;
	  bfd_link_hash_traverse (link_info.hash, lang_one_common, &power);
	}
    }
}

/* Place one common symbol in the correct section.  */

static bfd_boolean
lang_one_common (struct bfd_link_hash_entry *h, void *info)
{
  unsigned int power_of_two;
  bfd_vma size;
  asection *section;

  if (h->type != bfd_link_hash_common)
    return TRUE;

  size = h->u.c.size;
  power_of_two = h->u.c.p->alignment_power;

  if (config.sort_common == sort_descending
      && power_of_two < *(unsigned int *) info)
    return TRUE;
  else if (config.sort_common == sort_ascending
	   && power_of_two > *(unsigned int *) info)
    return TRUE;

  section = h->u.c.p->section;
  if (!bfd_define_common_symbol (link_info.output_bfd, &link_info, h))
    einfo (_("%P%F: Could not define common symbol `%T': %E\n"),
	   h->root.string);

  if (config.map_file != NULL)
    {
      static bfd_boolean header_printed;
      int len;
      char *name;
      char buf[50];

      if (! header_printed)
	{
	  minfo (_("\nAllocating common symbols\n"));
	  minfo (_("Common symbol       size              file\n\n"));
	  header_printed = TRUE;
	}

      name = bfd_demangle (link_info.output_bfd, h->root.string,
			   DMGL_ANSI | DMGL_PARAMS);
      if (name == NULL)
	{
	  minfo ("%s", h->root.string);
	  len = strlen (h->root.string);
	}
      else
	{
	  minfo ("%s", name);
	  len = strlen (name);
	  free (name);
	}

      if (len >= 19)
	{
	  print_nl ();
	  len = 0;
	}
      while (len < 20)
	{
	  print_space ();
	  ++len;
	}

      minfo ("0x");
      if (size <= 0xffffffff)
	sprintf (buf, "%lx", (unsigned long) size);
      else
	sprintf_vma (buf, size);
      minfo ("%s", buf);
      len = strlen (buf);

      while (len < 16)
	{
	  print_space ();
	  ++len;
	}

      minfo ("%B\n", section->owner);
    }

  return TRUE;
}

/* Run through the input files and ensure that every input section has
   somewhere to go.  If one is found without a destination then create
   an input request and place it into the statement tree.  */

static void
lang_place_orphans (void)
{
  LANG_FOR_EACH_INPUT_STATEMENT (file)
    {
      asection *s;

      for (s = file->the_bfd->sections; s != NULL; s = s->next)
	{
	  if (s->output_section == NULL)
	    {
	      /* This section of the file is not attached, root
		 around for a sensible place for it to go.  */

	      if (file->flags.just_syms)
		bfd_link_just_syms (file->the_bfd, s, &link_info);
	      else if ((s->flags & SEC_EXCLUDE) != 0)
		s->output_section = bfd_abs_section_ptr;
	      else if (strcmp (s->name, "COMMON") == 0)
		{
		  /* This is a lonely common section which must have
		     come from an archive.  We attach to the section
		     with the wildcard.  */
		  if (! link_info.relocatable
		      || command_line.force_common_definition)
		    {
		      if (default_common_section == NULL)
			default_common_section
			  = lang_output_section_statement_lookup (".bss", 0,
								  TRUE);
		      lang_add_section (&default_common_section->children, s,
					NULL, default_common_section);
		    }
		}
	      else
		{
		  const char *name = s->name;
		  int constraint = 0;

		  if (config.unique_orphan_sections
		      || unique_section_p (s, NULL))
		    constraint = SPECIAL;

		  if (!ldemul_place_orphan (s, name, constraint))
		    {
		      lang_output_section_statement_type *os;
		      os = lang_output_section_statement_lookup (name,
								 constraint,
								 TRUE);
		      if (os->addr_tree == NULL
			  && (link_info.relocatable
			      || (s->flags & (SEC_LOAD | SEC_ALLOC)) == 0))
			os->addr_tree = exp_intop (0);
		      lang_add_section (&os->children, s, NULL, os);
		    }
		}
	    }
	}
    }
}

void
lang_set_flags (lang_memory_region_type *ptr, const char *flags, int invert)
{
  flagword *ptr_flags;

  ptr_flags = invert ? &ptr->not_flags : &ptr->flags;
  while (*flags)
    {
      switch (*flags)
	{
	case 'A': case 'a':
	  *ptr_flags |= SEC_ALLOC;
	  break;

	case 'R': case 'r':
	  *ptr_flags |= SEC_READONLY;
	  break;

	case 'W': case 'w':
	  *ptr_flags |= SEC_DATA;
	  break;

	case 'X': case 'x':
	  *ptr_flags |= SEC_CODE;
	  break;

	case 'L': case 'l':
	case 'I': case 'i':
	  *ptr_flags |= SEC_LOAD;
	  break;

	default:
	  einfo (_("%P%F: invalid syntax in flags\n"));
	  break;
	}
      flags++;
    }
}

/* Call a function on each input file.  This function will be called
   on an archive, but not on the elements.  */

void
lang_for_each_input_file (void (*func) (lang_input_statement_type *))
{
  lang_input_statement_type *f;

  for (f = (lang_input_statement_type *) input_file_chain.head;
       f != NULL;
       f = (lang_input_statement_type *) f->next_real_file)
    func (f);
}

/* Call a function on each file.  The function will be called on all
   the elements of an archive which are included in the link, but will
   not be called on the archive file itself.  */

void
lang_for_each_file (void (*func) (lang_input_statement_type *))
{
  LANG_FOR_EACH_INPUT_STATEMENT (f)
    {
      func (f);
    }
}

void
ldlang_add_file (lang_input_statement_type *entry)
{
  lang_statement_append (&file_chain,
			 (lang_statement_union_type *) entry,
			 &entry->next);

  /* The BFD linker needs to have a list of all input BFDs involved in
     a link.  */
  ASSERT (entry->the_bfd->link_next == NULL);
  ASSERT (entry->the_bfd != link_info.output_bfd);

  *link_info.input_bfds_tail = entry->the_bfd;
  link_info.input_bfds_tail = &entry->the_bfd->link_next;
  entry->the_bfd->usrdata = entry;
  bfd_set_gp_size (entry->the_bfd, g_switch_value);

  /* Look through the sections and check for any which should not be
     included in the link.  We need to do this now, so that we can
     notice when the backend linker tries to report multiple
     definition errors for symbols which are in sections we aren't
     going to link.  FIXME: It might be better to entirely ignore
     symbols which are defined in sections which are going to be
     discarded.  This would require modifying the backend linker for
     each backend which might set the SEC_LINK_ONCE flag.  If we do
     this, we should probably handle SEC_EXCLUDE in the same way.  */

  bfd_map_over_sections (entry->the_bfd, section_already_linked, entry);
}

void
lang_add_output (const char *name, int from_script)
{
  /* Make -o on command line override OUTPUT in script.  */
  if (!had_output_filename || !from_script)
    {
      output_filename = name;
      had_output_filename = TRUE;
    }
}

static int
topower (int x)
{
  unsigned int i = 1;
  int l;

  if (x < 0)
    return -1;

  for (l = 0; l < 32; l++)
    {
      if (i >= (unsigned int) x)
	return l;
      i <<= 1;
    }

  return 0;
}

lang_output_section_statement_type *
lang_enter_output_section_statement (const char *output_section_statement_name,
				     etree_type *address_exp,
				     enum section_type sectype,
				     etree_type *align,
				     etree_type *subalign,
				     etree_type *ebase,
				     int constraint,
				     int align_with_input)
{
  lang_output_section_statement_type *os;

  os = lang_output_section_statement_lookup (output_section_statement_name,
					     constraint, TRUE);
  current_section = os;

  if (os->addr_tree == NULL)
    {
      os->addr_tree = address_exp;
    }
  os->sectype = sectype;
  if (sectype != noload_section)
    os->flags = SEC_NO_FLAGS;
  else
    os->flags = SEC_NEVER_LOAD;
  os->block_value = 1;

  /* Make next things chain into subchain of this.  */
  push_stat_ptr (&os->children);

  os->align_lma_with_input = align_with_input == ALIGN_WITH_INPUT;
  if (os->align_lma_with_input && align != NULL)
    einfo (_("%F%P:%S: error: align with input and explicit align specified\n"), NULL);

  os->subsection_alignment =
    topower (exp_get_value_int (subalign, -1, "subsection alignment"));
  os->section_alignment =
    topower (exp_get_value_int (align, -1, "section alignment"));

  os->load_base = ebase;
  return os;
}

void
lang_final (void)
{
  lang_output_statement_type *new_stmt;

  new_stmt = new_stat (lang_output_statement, stat_ptr);
  new_stmt->name = output_filename;

}

/* Reset the current counters in the regions.  */

void
lang_reset_memory_regions (void)
{
  lang_memory_region_type *p = lang_memory_region_list;
  asection *o;
  lang_output_section_statement_type *os;

  for (p = lang_memory_region_list; p != NULL; p = p->next)
    {
      p->current = p->origin;
      p->last_os = NULL;
    }

  for (os = &lang_output_section_statement.head->output_section_statement;
       os != NULL;
       os = os->next)
    {
      os->processed_vma = FALSE;
      os->processed_lma = FALSE;
    }

  for (o = link_info.output_bfd->sections; o != NULL; o = o->next)
    {
      /* Save the last size for possible use by bfd_relax_section.  */
      o->rawsize = o->size;
      o->size = 0;
    }
}

/* Worker for lang_gc_sections_1.  */

static void
gc_section_callback (lang_wild_statement_type *ptr,
		     struct wildcard_list *sec ATTRIBUTE_UNUSED,
		     asection *section,
		     struct flag_info *sflag_info ATTRIBUTE_UNUSED,
		     lang_input_statement_type *file ATTRIBUTE_UNUSED,
		     void *data ATTRIBUTE_UNUSED)
{
  /* If the wild pattern was marked KEEP, the member sections
     should be as well.  */
  if (ptr->keep_sections)
    section->flags |= SEC_KEEP;
}

/* Iterate over sections marking them against GC.  */

static void
lang_gc_sections_1 (lang_statement_union_type *s)
{
  for (; s != NULL; s = s->header.next)
    {
      switch (s->header.type)
	{
	case lang_wild_statement_enum:
	  walk_wild (&s->wild_statement, gc_section_callback, NULL);
	  break;
	case lang_constructors_statement_enum:
	  lang_gc_sections_1 (constructor_list.head);
	  break;
	case lang_output_section_statement_enum:
	  lang_gc_sections_1 (s->output_section_statement.children.head);
	  break;
	case lang_group_statement_enum:
	  lang_gc_sections_1 (s->group_statement.children.head);
	  break;
	default:
	  break;
	}
    }
}

static void
lang_gc_sections (void)
{
  /* Keep all sections so marked in the link script.  */

  lang_gc_sections_1 (statement_list.head);

  /* SEC_EXCLUDE is ignored when doing a relocatable link, except in
     the special case of debug info.  (See bfd/stabs.c)
     Twiddle the flag here, to simplify later linker code.  */
  if (link_info.relocatable)
    {
      LANG_FOR_EACH_INPUT_STATEMENT (f)
	{
	  asection *sec;
#ifdef ENABLE_PLUGINS
	  if (f->flags.claimed)
	    continue;
#endif
	  for (sec = f->the_bfd->sections; sec != NULL; sec = sec->next)
	    if ((sec->flags & SEC_DEBUGGING) == 0)
	      sec->flags &= ~SEC_EXCLUDE;
	}
    }

  if (link_info.gc_sections)
    bfd_gc_sections (link_info.output_bfd, &link_info);
}

/* Worker for lang_find_relro_sections_1.  */

static void
find_relro_section_callback (lang_wild_statement_type *ptr ATTRIBUTE_UNUSED,
			     struct wildcard_list *sec ATTRIBUTE_UNUSED,
			     asection *section,
			     struct flag_info *sflag_info ATTRIBUTE_UNUSED,
			     lang_input_statement_type *file ATTRIBUTE_UNUSED,
			     void *data)
{
  /* Discarded, excluded and ignored sections effectively have zero
     size.  */
  if (section->output_section != NULL
      && section->output_section->owner == link_info.output_bfd
      && (section->output_section->flags & SEC_EXCLUDE) == 0
      && !IGNORE_SECTION (section)
      && section->size != 0)
    {
      bfd_boolean *has_relro_section = (bfd_boolean *) data;
      *has_relro_section = TRUE;
    }
}

/* Iterate over sections for relro sections.  */

static void
lang_find_relro_sections_1 (lang_statement_union_type *s,
			    bfd_boolean *has_relro_section)
{
  if (*has_relro_section)
    return;

  for (; s != NULL; s = s->header.next)
    {
      if (s == expld.dataseg.relro_end_stat)
	break;

      switch (s->header.type)
	{
	case lang_wild_statement_enum:
	  walk_wild (&s->wild_statement,
		     find_relro_section_callback,
		     has_relro_section);
	  break;
	case lang_constructors_statement_enum:
	  lang_find_relro_sections_1 (constructor_list.head,
				      has_relro_section);
	  break;
	case lang_output_section_statement_enum:
	  lang_find_relro_sections_1 (s->output_section_statement.children.head,
				      has_relro_section);
	  break;
	case lang_group_statement_enum:
	  lang_find_relro_sections_1 (s->group_statement.children.head,
				      has_relro_section);
	  break;
	default:
	  break;
	}
    }
}

static void
lang_find_relro_sections (void)
{
  bfd_boolean has_relro_section = FALSE;

  /* Check all sections in the link script.  */

  lang_find_relro_sections_1 (expld.dataseg.relro_start_stat,
			      &has_relro_section);

  if (!has_relro_section)
    link_info.relro = FALSE;
}

/* Relax all sections until bfd_relax_section gives up.  */

void
lang_relax_sections (bfd_boolean need_layout)
{
  if (RELAXATION_ENABLED)
    {
      /* We may need more than one relaxation pass.  */
      int i = link_info.relax_pass;

      /* The backend can use it to determine the current pass.  */
      link_info.relax_pass = 0;

      while (i--)
	{
	  /* Keep relaxing until bfd_relax_section gives up.  */
	  bfd_boolean relax_again;

	  link_info.relax_trip = -1;
	  do
	    {
	      link_info.relax_trip++;

	      /* Note: pe-dll.c does something like this also.  If you find
		 you need to change this code, you probably need to change
		 pe-dll.c also.  DJ  */

	      /* Do all the assignments with our current guesses as to
		 section sizes.  */
	      lang_do_assignments (lang_assigning_phase_enum);

	      /* We must do this after lang_do_assignments, because it uses
		 size.  */
	      lang_reset_memory_regions ();

	      /* Perform another relax pass - this time we know where the
		 globals are, so can make a better guess.  */
	      relax_again = FALSE;
	      lang_size_sections (&relax_again, FALSE);
	    }
	  while (relax_again);

	  link_info.relax_pass++;
	}
      need_layout = TRUE;
    }

  if (need_layout)
    {
      /* Final extra sizing to report errors.  */
      lang_do_assignments (lang_assigning_phase_enum);
      lang_reset_memory_regions ();
      lang_size_sections (NULL, TRUE);
    }
}

#ifdef ENABLE_PLUGINS
/* Find the insert point for the plugin's replacement files.  We
   place them after the first claimed real object file, or if the
   first claimed object is an archive member, after the last real
   object file immediately preceding the archive.  In the event
   no objects have been claimed at all, we return the first dummy
   object file on the list as the insert point; that works, but
   the callee must be careful when relinking the file_chain as it
   is not actually on that chain, only the statement_list and the
   input_file list; in that case, the replacement files must be
   inserted at the head of the file_chain.  */

static lang_input_statement_type *
find_replacements_insert_point (void)
{
  lang_input_statement_type *claim1, *lastobject;
  lastobject = &input_file_chain.head->input_statement;
  for (claim1 = &file_chain.head->input_statement;
       claim1 != NULL;
       claim1 = &claim1->next->input_statement)
    {
      if (claim1->flags.claimed)
	return claim1->flags.claim_archive ? lastobject : claim1;
      /* Update lastobject if this is a real object file.  */
      if (claim1->the_bfd && (claim1->the_bfd->my_archive == NULL))
	lastobject = claim1;
    }
  /* No files were claimed by the plugin.  Choose the last object
     file found on the list (maybe the first, dummy entry) as the
     insert point.  */
  return lastobject;
}

/* Insert SRCLIST into DESTLIST after given element by chaining
   on FIELD as the next-pointer.  (Counterintuitively does not need
   a pointer to the actual after-node itself, just its chain field.)  */

static void
lang_list_insert_after (lang_statement_list_type *destlist,
			lang_statement_list_type *srclist,
			lang_statement_union_type **field)
{
  *(srclist->tail) = *field;
  *field = srclist->head;
  if (destlist->tail == field)
    destlist->tail = srclist->tail;
}

/* Detach new nodes added to DESTLIST since the time ORIGLIST
   was taken as a copy of it and leave them in ORIGLIST.  */

static void
lang_list_remove_tail (lang_statement_list_type *destlist,
		       lang_statement_list_type *origlist)
{
  union lang_statement_union **savetail;
  /* Check that ORIGLIST really is an earlier state of DESTLIST.  */
  ASSERT (origlist->head == destlist->head);
  savetail = origlist->tail;
  origlist->head = *(savetail);
  origlist->tail = destlist->tail;
  destlist->tail = savetail;
  *savetail = NULL;
}
#endif /* ENABLE_PLUGINS */

void
lang_process (void)
{
  /* Finalize dynamic list.  */
  if (link_info.dynamic_list)
    lang_finalize_version_expr_head (&link_info.dynamic_list->head);

  current_target = default_target;

  /* Open the output file.  */
  lang_for_each_statement (ldlang_open_output);
  init_opb ();

  ldemul_create_output_section_statements ();

  /* Add to the hash table all undefineds on the command line.  */
  lang_place_undefineds ();

  if (!bfd_section_already_linked_table_init ())
    einfo (_("%P%F: Failed to create hash table\n"));

  /* Create a bfd for each input file.  */
  current_target = default_target;
  open_input_bfds (statement_list.head, OPEN_BFD_NORMAL);

#ifdef ENABLE_PLUGINS
  if (plugin_active_plugins_p ())
    {
      lang_statement_list_type added;
      lang_statement_list_type files, inputfiles;

      /* Now all files are read, let the plugin(s) decide if there
	 are any more to be added to the link before we call the
	 emulation's after_open hook.  We create a private list of
	 input statements for this purpose, which we will eventually
	 insert into the global statment list after the first claimed
	 file.  */
      added = *stat_ptr;
      /* We need to manipulate all three chains in synchrony.  */
      files = file_chain;
      inputfiles = input_file_chain;
      if (plugin_call_all_symbols_read ())
	einfo (_("%P%F: %s: plugin reported error after all symbols read\n"),
	       plugin_error_plugin ());
      /* Open any newly added files, updating the file chains.  */
      link_info.loading_lto_outputs = TRUE;
      open_input_bfds (*added.tail, OPEN_BFD_NORMAL);
      /* Restore the global list pointer now they have all been added.  */
      lang_list_remove_tail (stat_ptr, &added);
      /* And detach the fresh ends of the file lists.  */
      lang_list_remove_tail (&file_chain, &files);
      lang_list_remove_tail (&input_file_chain, &inputfiles);
      /* Were any new files added?  */
      if (added.head != NULL)
	{
	  /* If so, we will insert them into the statement list immediately
	     after the first input file that was claimed by the plugin.  */
	  plugin_insert = find_replacements_insert_point ();
	  /* If a plugin adds input files without having claimed any, we
	     don't really have a good idea where to place them.  Just putting
	     them at the start or end of the list is liable to leave them
	     outside the crtbegin...crtend range.  */
	  ASSERT (plugin_insert != NULL);
	  /* Splice the new statement list into the old one.  */
	  lang_list_insert_after (stat_ptr, &added,
				  &plugin_insert->header.next);
	  /* Likewise for the file chains.  */
	  lang_list_insert_after (&input_file_chain, &inputfiles,
				  &plugin_insert->next_real_file);
	  /* We must be careful when relinking file_chain; we may need to
	     insert the new files at the head of the list if the insert
	     point chosen is the dummy first input file.  */
	  if (plugin_insert->filename)
	    lang_list_insert_after (&file_chain, &files, &plugin_insert->next);
	  else
	    lang_list_insert_after (&file_chain, &files, &file_chain.head);

	  /* Rescan archives in case new undefined symbols have appeared.  */
	  open_input_bfds (statement_list.head, OPEN_BFD_RESCAN);
	}
    }
  else
#endif /* ENABLE_PLUGINS */
    if (link_info.relocatable)
    {
      /* Check if .gnu_object_only section should be created.  */
      bfd *p;
      int object_type;

      object_type = 0;
      for (p = link_info.input_bfds; p != (bfd *) NULL; p = p->link_next)
	{
	  object_type |= 1 << p->lto_type;
	  if ((object_type & (1 << lto_mixed_object)) != 0
	      || ((object_type
		   & (1 << lto_non_ir_object
		      | 1 << lto_ir_object))
		  == (1 << lto_non_ir_object | 1 << lto_ir_object)))
	    {
	      link_info.emit_gnu_object_only = TRUE;
	      break;
	    }
	}

      if (verbose
	  && (cmdline_object_only_file_list.head
	      || cmdline_object_only_archive_list.head))
	{
	  info_msg (_("Object-only input files:\n "));
	  print_cmdline_list (cmdline_object_only_file_list.head);
	  print_cmdline_list (cmdline_object_only_archive_list.head);
	}
    }

  link_info.gc_sym_list = &entry_symbol;
  if (entry_symbol.name == NULL)
    link_info.gc_sym_list = ldlang_undef_chain_list_head;

  ldemul_after_open ();
  if (config.map_file != NULL)
    lang_print_asneeded ();

  bfd_section_already_linked_table_free ();

  /* Make sure that we're not mixing architectures.  We call this
     after all the input files have been opened, but before we do any
     other processing, so that any operations merge_private_bfd_data
     does on the output file will be known during the rest of the
     link.  */
  lang_check ();

  /* Handle .exports instead of a version script if we're told to do so.  */
  if (command_line.version_exports_section)
    lang_do_version_exports_section ();

  /* Build all sets based on the information gathered from the input
     files.  */
  ldctor_build_sets ();

  /* PR 13683: We must rerun the assignments prior to running garbage
     collection in order to make sure that all symbol aliases are resolved.  */
  lang_do_assignments (lang_mark_phase_enum);
  expld.phase = lang_first_phase_enum;

  /* Remove unreferenced sections if asked to.  */
  lang_gc_sections ();

  /* Size up the common data.  */
  lang_common ();

  /* Update wild statements.  */
  update_wild_statements (statement_list.head);

  /* Run through the contours of the script and attach input sections
     to the correct output sections.  */
  lang_statement_iteration++;
  map_input_to_output_sections (statement_list.head, NULL, NULL);

  process_insert_statements ();

  /* Find any sections not attached explicitly and handle them.  */
  lang_place_orphans ();

  if (! link_info.relocatable)
    {
      asection *found;

      /* Merge SEC_MERGE sections.  This has to be done after GC of
	 sections, so that GCed sections are not merged, but before
	 assigning dynamic symbols, since removing whole input sections
	 is hard then.  */
      bfd_merge_sections (link_info.output_bfd, &link_info);

      /* Look for a text section and set the readonly attribute in it.  */
      found = bfd_get_section_by_name (link_info.output_bfd, ".text");

      if (found != NULL)
	{
	  if (config.text_read_only)
	    found->flags |= SEC_READONLY;
	  else
	    found->flags &= ~SEC_READONLY;
	}
    }

  /* Do anything special before sizing sections.  This is where ELF
     and other back-ends size dynamic sections.  */
  ldemul_before_allocation ();

  /* We must record the program headers before we try to fix the
     section positions, since they will affect SIZEOF_HEADERS.  */
  lang_record_phdrs ();

  /* Check relro sections.  */
  if (link_info.relro && ! link_info.relocatable)
    lang_find_relro_sections ();

  /* Size up the sections.  */
  lang_size_sections (NULL, ! RELAXATION_ENABLED);

  /* See if anything special should be done now we know how big
     everything is.  This is where relaxation is done.  */
  ldemul_after_allocation ();

  /* Fix any .startof. or .sizeof. symbols.  */
  lang_set_startof ();

  /* Do all the assignments, now that we know the final resting places
     of all the symbols.  */
  lang_do_assignments (lang_final_phase_enum);

  ldemul_finish ();

  /* Make sure that the section addresses make sense.  */
  if (command_line.check_section_addresses)
    lang_check_section_addresses ();

  lang_end ();
}

/* EXPORTED TO YACC */

void
lang_add_wild (struct wildcard_spec *filespec,
	       struct wildcard_list *section_list,
	       bfd_boolean keep_sections)
{
  struct wildcard_list *curr, *next;
  lang_wild_statement_type *new_stmt;

  /* Reverse the list as the parser puts it back to front.  */
  for (curr = section_list, section_list = NULL;
       curr != NULL;
       section_list = curr, curr = next)
    {
      if (curr->spec.name != NULL && strcmp (curr->spec.name, "COMMON") == 0)
	placed_commons = TRUE;

      next = curr->next;
      curr->next = section_list;
    }

  if (filespec != NULL && filespec->name != NULL)
    {
      if (strcmp (filespec->name, "*") == 0)
	filespec->name = NULL;
      else if (! wildcardp (filespec->name))
	lang_has_input_file = TRUE;
    }

  new_stmt = new_stat (lang_wild_statement, stat_ptr);
  new_stmt->filename = NULL;
  new_stmt->filenames_sorted = FALSE;
  new_stmt->section_flag_list = NULL;
  if (filespec != NULL)
    {
      new_stmt->filename = filespec->name;
      new_stmt->filenames_sorted = filespec->sorted == by_name;
      new_stmt->section_flag_list = filespec->section_flag_list;
    }
  new_stmt->section_list = section_list;
  new_stmt->keep_sections = keep_sections;
  lang_list_init (&new_stmt->children);
  analyze_walk_wild_section_handler (new_stmt);
}

void
lang_section_start (const char *name, etree_type *address,
		    const segment_type *segment)
{
  lang_address_statement_type *ad;

  ad = new_stat (lang_address_statement, stat_ptr);
  ad->section_name = name;
  ad->address = address;
  ad->segment = segment;
}

/* Set the start symbol to NAME.  CMDLINE is nonzero if this is called
   because of a -e argument on the command line, or zero if this is
   called by ENTRY in a linker script.  Command line arguments take
   precedence.  */

void
lang_add_entry (const char *name, bfd_boolean cmdline)
{
  if (entry_symbol.name == NULL
      || cmdline
      || ! entry_from_cmdline)
    {
      entry_symbol.name = name;
      entry_from_cmdline = cmdline;
    }
}

/* Set the default start symbol to NAME.  .em files should use this,
   not lang_add_entry, to override the use of "start" if neither the
   linker script nor the command line specifies an entry point.  NAME
   must be permanently allocated.  */
void
lang_default_entry (const char *name)
{
  entry_symbol_default = name;
}

void
lang_add_target (const char *name)
{
  lang_target_statement_type *new_stmt;

  new_stmt = new_stat (lang_target_statement, stat_ptr);
  new_stmt->target = name;
}

void
lang_add_map (const char *name)
{
  while (*name)
    {
      switch (*name)
	{
	case 'F':
	  map_option_f = TRUE;
	  break;
	}
      name++;
    }
}

void
lang_add_fill (fill_type *fill)
{
  lang_fill_statement_type *new_stmt;

  new_stmt = new_stat (lang_fill_statement, stat_ptr);
  new_stmt->fill = fill;
}

void
lang_add_data (int type, union etree_union *exp)
{
  lang_data_statement_type *new_stmt;

  new_stmt = new_stat (lang_data_statement, stat_ptr);
  new_stmt->exp = exp;
  new_stmt->type = type;
}

/* Create a new reloc statement.  RELOC is the BFD relocation type to
   generate.  HOWTO is the corresponding howto structure (we could
   look this up, but the caller has already done so).  SECTION is the
   section to generate a reloc against, or NAME is the name of the
   symbol to generate a reloc against.  Exactly one of SECTION and
   NAME must be NULL.  ADDEND is an expression for the addend.  */

void
lang_add_reloc (bfd_reloc_code_real_type reloc,
		reloc_howto_type *howto,
		asection *section,
		const char *name,
		union etree_union *addend)
{
  lang_reloc_statement_type *p = new_stat (lang_reloc_statement, stat_ptr);

  p->reloc = reloc;
  p->howto = howto;
  p->section = section;
  p->name = name;
  p->addend_exp = addend;

  p->addend_value = 0;
  p->output_section = NULL;
  p->output_offset = 0;
}

lang_assignment_statement_type *
lang_add_assignment (etree_type *exp)
{
  lang_assignment_statement_type *new_stmt;

  new_stmt = new_stat (lang_assignment_statement, stat_ptr);
  new_stmt->exp = exp;
  return new_stmt;
}

void
lang_add_attribute (enum statement_enum attribute)
{
  new_statement (attribute, sizeof (lang_statement_header_type), stat_ptr);
}

void
lang_startup (const char *name)
{
  if (first_file->filename != NULL)
    {
      einfo (_("%P%F: multiple STARTUP files\n"));
    }
  first_file->filename = name;
  first_file->local_sym_name = name;
  first_file->flags.real = TRUE;
}

void
lang_float (bfd_boolean maybe)
{
  lang_float_flag = maybe;
}


/* Work out the load- and run-time regions from a script statement, and
   store them in *LMA_REGION and *REGION respectively.

   MEMSPEC is the name of the run-time region, or the value of
   DEFAULT_MEMORY_REGION if the statement didn't specify one.
   LMA_MEMSPEC is the name of the load-time region, or null if the
   statement didn't specify one.HAVE_LMA_P is TRUE if the statement
   had an explicit load address.

   It is an error to specify both a load region and a load address.  */

static void
lang_get_regions (lang_memory_region_type **region,
		  lang_memory_region_type **lma_region,
		  const char *memspec,
		  const char *lma_memspec,
		  bfd_boolean have_lma,
		  bfd_boolean have_vma)
{
  *lma_region = lang_memory_region_lookup (lma_memspec, FALSE);

  /* If no runtime region or VMA has been specified, but the load region
     has been specified, then use the load region for the runtime region
     as well.  */
  if (lma_memspec != NULL
      && ! have_vma
      && strcmp (memspec, DEFAULT_MEMORY_REGION) == 0)
    *region = *lma_region;
  else
    *region = lang_memory_region_lookup (memspec, FALSE);

  if (have_lma && lma_memspec != 0)
    einfo (_("%X%P:%S: section has both a load address and a load region\n"),
	   NULL);
}

void
lang_leave_output_section_statement (fill_type *fill, const char *memspec,
				     lang_output_section_phdr_list *phdrs,
				     const char *lma_memspec)
{
  lang_get_regions (&current_section->region,
		    &current_section->lma_region,
		    memspec, lma_memspec,
		    current_section->load_base != NULL,
		    current_section->addr_tree != NULL);

  /* If this section has no load region or base, but uses the same
     region as the previous section, then propagate the previous
     section's load region.  */

  if (current_section->lma_region == NULL
      && current_section->load_base == NULL
      && current_section->addr_tree == NULL
      && current_section->region == current_section->prev->region)
    current_section->lma_region = current_section->prev->lma_region;

  current_section->fill = fill;
  current_section->phdrs = phdrs;
  pop_stat_ptr ();
}

void
lang_statement_append (lang_statement_list_type *list,
		       lang_statement_union_type *element,
		       lang_statement_union_type **field)
{
  *(list->tail) = element;
  list->tail = field;
}

/* Set the output format type.  -oformat overrides scripts.  */

void
lang_add_output_format (const char *format,
			const char *big,
			const char *little,
			int from_script)
{
  if (output_target == NULL || !from_script)
    {
      if (command_line.endian == ENDIAN_BIG
	  && big != NULL)
	format = big;
      else if (command_line.endian == ENDIAN_LITTLE
	       && little != NULL)
	format = little;

      output_target = format;
    }
}

void
lang_add_insert (const char *where, int is_before)
{
  lang_insert_statement_type *new_stmt;

  new_stmt = new_stat (lang_insert_statement, stat_ptr);
  new_stmt->where = where;
  new_stmt->is_before = is_before;
  saved_script_handle = previous_script_handle;
}

/* Enter a group.  This creates a new lang_group_statement, and sets
   stat_ptr to build new statements within the group.  */

void
lang_enter_group (void)
{
  lang_group_statement_type *g;

  g = new_stat (lang_group_statement, stat_ptr);
  lang_list_init (&g->children);
  push_stat_ptr (&g->children);
}

/* Leave a group.  This just resets stat_ptr to start writing to the
   regular list of statements again.  Note that this will not work if
   groups can occur inside anything else which can adjust stat_ptr,
   but currently they can't.  */

void
lang_leave_group (void)
{
  pop_stat_ptr ();
}

/* Add a new program header.  This is called for each entry in a PHDRS
   command in a linker script.  */

void
lang_new_phdr (const char *name,
	       etree_type *type,
	       bfd_boolean filehdr,
	       bfd_boolean phdrs,
	       etree_type *at,
	       etree_type *flags)
{
  struct lang_phdr *n, **pp;
  bfd_boolean hdrs;

  n = (struct lang_phdr *) stat_alloc (sizeof (struct lang_phdr));
  n->next = NULL;
  n->name = name;
  n->type = exp_get_value_int (type, 0, "program header type");
  n->filehdr = filehdr;
  n->phdrs = phdrs;
  n->at = at;
  n->flags = flags;

  hdrs = n->type == 1 && (phdrs || filehdr);

  for (pp = &lang_phdr_list; *pp != NULL; pp = &(*pp)->next)
    if (hdrs
	&& (*pp)->type == 1
	&& !((*pp)->filehdr || (*pp)->phdrs))
      {
	einfo (_("%X%P:%S: PHDRS and FILEHDR are not supported"
		 " when prior PT_LOAD headers lack them\n"), NULL);
	hdrs = FALSE;
      }

  *pp = n;
}

/* Record the program header information in the output BFD.  FIXME: We
   should not be calling an ELF specific function here.  */

static void
lang_record_phdrs (void)
{
  unsigned int alc;
  asection **secs;
  lang_output_section_phdr_list *last;
  struct lang_phdr *l;
  lang_output_section_statement_type *os;

  alc = 10;
  secs = (asection **) xmalloc (alc * sizeof (asection *));
  last = NULL;

  for (l = lang_phdr_list; l != NULL; l = l->next)
    {
      unsigned int c;
      flagword flags;
      bfd_vma at;

      c = 0;
      for (os = &lang_output_section_statement.head->output_section_statement;
	   os != NULL;
	   os = os->next)
	{
	  lang_output_section_phdr_list *pl;

	  if (os->constraint < 0)
	    continue;

	  pl = os->phdrs;
	  if (pl != NULL)
	    last = pl;
	  else
	    {
	      if (os->sectype == noload_section
		  || os->bfd_section == NULL
		  || (os->bfd_section->flags & SEC_ALLOC) == 0)
		continue;

	      /* Don't add orphans to PT_INTERP header.  */
	      if (l->type == 3)
		continue;

	      if (last == NULL)
		{
		  lang_output_section_statement_type * tmp_os;

		  /* If we have not run across a section with a program
		     header assigned to it yet, then scan forwards to find
		     one.  This prevents inconsistencies in the linker's
		     behaviour when a script has specified just a single
		     header and there are sections in that script which are
		     not assigned to it, and which occur before the first
		     use of that header. See here for more details:
		     http://sourceware.org/ml/binutils/2007-02/msg00291.html  */
		  for (tmp_os = os; tmp_os; tmp_os = tmp_os->next)
		    if (tmp_os->phdrs)
		      {
			last = tmp_os->phdrs;
			break;
		      }
		  if (last == NULL)
		    einfo (_("%F%P: no sections assigned to phdrs\n"));
		}
	      pl = last;
	    }

	  if (os->bfd_section == NULL)
	    continue;

	  for (; pl != NULL; pl = pl->next)
	    {
	      if (strcmp (pl->name, l->name) == 0)
		{
		  if (c >= alc)
		    {
		      alc *= 2;
		      secs = (asection **) xrealloc (secs,
						     alc * sizeof (asection *));
		    }
		  secs[c] = os->bfd_section;
		  ++c;
		  pl->used = TRUE;
		}
	    }
	}

      if (l->flags == NULL)
	flags = 0;
      else
	flags = exp_get_vma (l->flags, 0, "phdr flags");

      if (l->at == NULL)
	at = 0;
      else
	at = exp_get_vma (l->at, 0, "phdr load address");

      if (! bfd_record_phdr (link_info.output_bfd, l->type,
			     l->flags != NULL, flags, l->at != NULL,
			     at, l->filehdr, l->phdrs, c, secs))
	einfo (_("%F%P: bfd_record_phdr failed: %E\n"));
    }

  free (secs);

  /* Make sure all the phdr assignments succeeded.  */
  for (os = &lang_output_section_statement.head->output_section_statement;
       os != NULL;
       os = os->next)
    {
      lang_output_section_phdr_list *pl;

      if (os->constraint < 0
	  || os->bfd_section == NULL)
	continue;

      for (pl = os->phdrs;
	   pl != NULL;
	   pl = pl->next)
	if (! pl->used && strcmp (pl->name, "NONE") != 0)
	  einfo (_("%X%P: section `%s' assigned to non-existent phdr `%s'\n"),
		 os->name, pl->name);
    }
}

/* Record a list of sections which may not be cross referenced.  */

void
lang_add_nocrossref (lang_nocrossref_type *l)
{
  struct lang_nocrossrefs *n;

  n = (struct lang_nocrossrefs *) xmalloc (sizeof *n);
  n->next = nocrossref_list;
  n->list = l;
  nocrossref_list = n;

  /* Set notice_all so that we get informed about all symbols.  */
  link_info.notice_all = TRUE;
}

/* Overlay handling.  We handle overlays with some static variables.  */

/* The overlay virtual address.  */
static etree_type *overlay_vma;
/* And subsection alignment.  */
static etree_type *overlay_subalign;

/* An expression for the maximum section size seen so far.  */
static etree_type *overlay_max;

/* A list of all the sections in this overlay.  */

struct overlay_list {
  struct overlay_list *next;
  lang_output_section_statement_type *os;
};

static struct overlay_list *overlay_list;

/* Start handling an overlay.  */

void
lang_enter_overlay (etree_type *vma_expr, etree_type *subalign)
{
  /* The grammar should prevent nested overlays from occurring.  */
  ASSERT (overlay_vma == NULL
	  && overlay_subalign == NULL
	  && overlay_max == NULL);

  overlay_vma = vma_expr;
  overlay_subalign = subalign;
}

/* Start a section in an overlay.  We handle this by calling
   lang_enter_output_section_statement with the correct VMA.
   lang_leave_overlay sets up the LMA and memory regions.  */

void
lang_enter_overlay_section (const char *name)
{
  struct overlay_list *n;
  etree_type *size;

  lang_enter_output_section_statement (name, overlay_vma, overlay_section,
				       0, overlay_subalign, 0, 0, 0);

  /* If this is the first section, then base the VMA of future
     sections on this one.  This will work correctly even if `.' is
     used in the addresses.  */
  if (overlay_list == NULL)
    overlay_vma = exp_nameop (ADDR, name);

  /* Remember the section.  */
  n = (struct overlay_list *) xmalloc (sizeof *n);
  n->os = current_section;
  n->next = overlay_list;
  overlay_list = n;

  size = exp_nameop (SIZEOF, name);

  /* Arrange to work out the maximum section end address.  */
  if (overlay_max == NULL)
    overlay_max = size;
  else
    overlay_max = exp_binop (MAX_K, overlay_max, size);
}

/* Finish a section in an overlay.  There isn't any special to do
   here.  */

void
lang_leave_overlay_section (fill_type *fill,
			    lang_output_section_phdr_list *phdrs)
{
  const char *name;
  char *clean, *s2;
  const char *s1;
  char *buf;

  name = current_section->name;

  /* For now, assume that DEFAULT_MEMORY_REGION is the run-time memory
     region and that no load-time region has been specified.  It doesn't
     really matter what we say here, since lang_leave_overlay will
     override it.  */
  lang_leave_output_section_statement (fill, DEFAULT_MEMORY_REGION, phdrs, 0);

  /* Define the magic symbols.  */

  clean = (char *) xmalloc (strlen (name) + 1);
  s2 = clean;
  for (s1 = name; *s1 != '\0'; s1++)
    if (ISALNUM (*s1) || *s1 == '_')
      *s2++ = *s1;
  *s2 = '\0';

  buf = (char *) xmalloc (strlen (clean) + sizeof "__load_start_");
  sprintf (buf, "__load_start_%s", clean);
  lang_add_assignment (exp_provide (buf,
				    exp_nameop (LOADADDR, name),
				    FALSE));

  buf = (char *) xmalloc (strlen (clean) + sizeof "__load_stop_");
  sprintf (buf, "__load_stop_%s", clean);
  lang_add_assignment (exp_provide (buf,
				    exp_binop ('+',
					       exp_nameop (LOADADDR, name),
					       exp_nameop (SIZEOF, name)),
				    FALSE));

  free (clean);
}

/* Finish an overlay.  If there are any overlay wide settings, this
   looks through all the sections in the overlay and sets them.  */

void
lang_leave_overlay (etree_type *lma_expr,
		    int nocrossrefs,
		    fill_type *fill,
		    const char *memspec,
		    lang_output_section_phdr_list *phdrs,
		    const char *lma_memspec)
{
  lang_memory_region_type *region;
  lang_memory_region_type *lma_region;
  struct overlay_list *l;
  lang_nocrossref_type *nocrossref;

  lang_get_regions (&region, &lma_region,
		    memspec, lma_memspec,
		    lma_expr != NULL, FALSE);

  nocrossref = NULL;

  /* After setting the size of the last section, set '.' to end of the
     overlay region.  */
  if (overlay_list != NULL)
    {
      overlay_list->os->update_dot = 1;
      overlay_list->os->update_dot_tree
	= exp_assign (".", exp_binop ('+', overlay_vma, overlay_max), FALSE);
    }

  l = overlay_list;
  while (l != NULL)
    {
      struct overlay_list *next;

      if (fill != NULL && l->os->fill == NULL)
	l->os->fill = fill;

      l->os->region = region;
      l->os->lma_region = lma_region;

      /* The first section has the load address specified in the
	 OVERLAY statement.  The rest are worked out from that.
	 The base address is not needed (and should be null) if
	 an LMA region was specified.  */
      if (l->next == 0)
	{
	  l->os->load_base = lma_expr;
	  l->os->sectype = normal_section;
	}
      if (phdrs != NULL && l->os->phdrs == NULL)
	l->os->phdrs = phdrs;

      if (nocrossrefs)
	{
	  lang_nocrossref_type *nc;

	  nc = (lang_nocrossref_type *) xmalloc (sizeof *nc);
	  nc->name = l->os->name;
	  nc->next = nocrossref;
	  nocrossref = nc;
	}

      next = l->next;
      free (l);
      l = next;
    }

  if (nocrossref != NULL)
    lang_add_nocrossref (nocrossref);

  overlay_vma = NULL;
  overlay_list = NULL;
  overlay_max = NULL;
}

/* Version handling.  This is only useful for ELF.  */

/* If PREV is NULL, return first version pattern matching particular symbol.
   If PREV is non-NULL, return first version pattern matching particular
   symbol after PREV (previously returned by lang_vers_match).  */

static struct bfd_elf_version_expr *
lang_vers_match (struct bfd_elf_version_expr_head *head,
		 struct bfd_elf_version_expr *prev,
		 const char *sym)
{
  const char *c_sym;
  const char *cxx_sym = sym;
  const char *java_sym = sym;
  struct bfd_elf_version_expr *expr = NULL;
  enum demangling_styles curr_style;

  curr_style = CURRENT_DEMANGLING_STYLE;
  cplus_demangle_set_style (no_demangling);
  c_sym = bfd_demangle (link_info.output_bfd, sym, DMGL_NO_OPTS);
  if (!c_sym)
    c_sym = sym;
  cplus_demangle_set_style (curr_style);

  if (head->mask & BFD_ELF_VERSION_CXX_TYPE)
    {
      cxx_sym = bfd_demangle (link_info.output_bfd, sym,
			      DMGL_PARAMS | DMGL_ANSI);
      if (!cxx_sym)
	cxx_sym = sym;
    }
  if (head->mask & BFD_ELF_VERSION_JAVA_TYPE)
    {
      java_sym = bfd_demangle (link_info.output_bfd, sym, DMGL_JAVA);
      if (!java_sym)
	java_sym = sym;
    }

  if (head->htab && (prev == NULL || prev->literal))
    {
      struct bfd_elf_version_expr e;

      switch (prev ? prev->mask : 0)
	{
	case 0:
	  if (head->mask & BFD_ELF_VERSION_C_TYPE)
	    {
	      e.pattern = c_sym;
	      expr = (struct bfd_elf_version_expr *)
		  htab_find ((htab_t) head->htab, &e);
	      while (expr && strcmp (expr->pattern, c_sym) == 0)
		if (expr->mask == BFD_ELF_VERSION_C_TYPE)
		  goto out_ret;
		else
		  expr = expr->next;
	    }
	  /* Fallthrough */
	case BFD_ELF_VERSION_C_TYPE:
	  if (head->mask & BFD_ELF_VERSION_CXX_TYPE)
	    {
	      e.pattern = cxx_sym;
	      expr = (struct bfd_elf_version_expr *)
		  htab_find ((htab_t) head->htab, &e);
	      while (expr && strcmp (expr->pattern, cxx_sym) == 0)
		if (expr->mask == BFD_ELF_VERSION_CXX_TYPE)
		  goto out_ret;
		else
		  expr = expr->next;
	    }
	  /* Fallthrough */
	case BFD_ELF_VERSION_CXX_TYPE:
	  if (head->mask & BFD_ELF_VERSION_JAVA_TYPE)
	    {
	      e.pattern = java_sym;
	      expr = (struct bfd_elf_version_expr *)
		  htab_find ((htab_t) head->htab, &e);
	      while (expr && strcmp (expr->pattern, java_sym) == 0)
		if (expr->mask == BFD_ELF_VERSION_JAVA_TYPE)
		  goto out_ret;
		else
		  expr = expr->next;
	    }
	  /* Fallthrough */
	default:
	  break;
	}
    }

  /* Finally, try the wildcards.  */
  if (prev == NULL || prev->literal)
    expr = head->remaining;
  else
    expr = prev->next;
  for (; expr; expr = expr->next)
    {
      const char *s;

      if (!expr->pattern)
	continue;

      if (expr->pattern[0] == '*' && expr->pattern[1] == '\0')
	break;

      if (expr->mask == BFD_ELF_VERSION_JAVA_TYPE)
	s = java_sym;
      else if (expr->mask == BFD_ELF_VERSION_CXX_TYPE)
	s = cxx_sym;
      else
	s = c_sym;
      if (fnmatch (expr->pattern, s, 0) == 0)
	break;
    }

 out_ret:
  if (c_sym != sym)
    free ((char *) c_sym);
  if (cxx_sym != sym)
    free ((char *) cxx_sym);
  if (java_sym != sym)
    free ((char *) java_sym);
  return expr;
}

/* Return NULL if the PATTERN argument is a glob pattern, otherwise,
   return a pointer to the symbol name with any backslash quotes removed.  */

static const char *
realsymbol (const char *pattern)
{
  const char *p;
  bfd_boolean changed = FALSE, backslash = FALSE;
  char *s, *symbol = (char *) xmalloc (strlen (pattern) + 1);

  for (p = pattern, s = symbol; *p != '\0'; ++p)
    {
      /* It is a glob pattern only if there is no preceding
	 backslash.  */
      if (backslash)
	{
	  /* Remove the preceding backslash.  */
	  *(s - 1) = *p;
	  backslash = FALSE;
	  changed = TRUE;
	}
      else
	{
	  if (*p == '?' || *p == '*' || *p == '[')
	    {
	      free (symbol);
	      return NULL;
	    }

	  *s++ = *p;
	  backslash = *p == '\\';
	}
    }

  if (changed)
    {
      *s = '\0';
      return symbol;
    }
  else
    {
      free (symbol);
      return pattern;
    }
}

/* This is called for each variable name or match expression.  NEW_NAME is
   the name of the symbol to match, or, if LITERAL_P is FALSE, a glob
   pattern to be matched against symbol names.  */

struct bfd_elf_version_expr *
lang_new_vers_pattern (struct bfd_elf_version_expr *orig,
		       const char *new_name,
		       const char *lang,
		       bfd_boolean literal_p)
{
  struct bfd_elf_version_expr *ret;

  ret = (struct bfd_elf_version_expr *) xmalloc (sizeof *ret);
  ret->next = orig;
  ret->symver = 0;
  ret->script = 0;
  ret->literal = TRUE;
  ret->pattern = literal_p ? new_name : realsymbol (new_name);
  if (ret->pattern == NULL)
    {
      ret->pattern = new_name;
      ret->literal = FALSE;
    }

  if (lang == NULL || strcasecmp (lang, "C") == 0)
    ret->mask = BFD_ELF_VERSION_C_TYPE;
  else if (strcasecmp (lang, "C++") == 0)
    ret->mask = BFD_ELF_VERSION_CXX_TYPE;
  else if (strcasecmp (lang, "Java") == 0)
    ret->mask = BFD_ELF_VERSION_JAVA_TYPE;
  else
    {
      einfo (_("%X%P: unknown language `%s' in version information\n"),
	     lang);
      ret->mask = BFD_ELF_VERSION_C_TYPE;
    }

  return ldemul_new_vers_pattern (ret);
}

/* This is called for each set of variable names and match
   expressions.  */

struct bfd_elf_version_tree *
lang_new_vers_node (struct bfd_elf_version_expr *globals,
		    struct bfd_elf_version_expr *locals)
{
  struct bfd_elf_version_tree *ret;

  ret = (struct bfd_elf_version_tree *) xcalloc (1, sizeof *ret);
  ret->globals.list = globals;
  ret->locals.list = locals;
  ret->match = lang_vers_match;
  ret->name_indx = (unsigned int) -1;
  return ret;
}

/* This static variable keeps track of version indices.  */

static int version_index;

static hashval_t
version_expr_head_hash (const void *p)
{
  const struct bfd_elf_version_expr *e =
      (const struct bfd_elf_version_expr *) p;

  return htab_hash_string (e->pattern);
}

static int
version_expr_head_eq (const void *p1, const void *p2)
{
  const struct bfd_elf_version_expr *e1 =
      (const struct bfd_elf_version_expr *) p1;
  const struct bfd_elf_version_expr *e2 =
      (const struct bfd_elf_version_expr *) p2;

  return strcmp (e1->pattern, e2->pattern) == 0;
}

static void
lang_finalize_version_expr_head (struct bfd_elf_version_expr_head *head)
{
  size_t count = 0;
  struct bfd_elf_version_expr *e, *next;
  struct bfd_elf_version_expr **list_loc, **remaining_loc;

  for (e = head->list; e; e = e->next)
    {
      if (e->literal)
	count++;
      head->mask |= e->mask;
    }

  if (count)
    {
      head->htab = htab_create (count * 2, version_expr_head_hash,
				version_expr_head_eq, NULL);
      list_loc = &head->list;
      remaining_loc = &head->remaining;
      for (e = head->list; e; e = next)
	{
	  next = e->next;
	  if (!e->literal)
	    {
	      *remaining_loc = e;
	      remaining_loc = &e->next;
	    }
	  else
	    {
	      void **loc = htab_find_slot ((htab_t) head->htab, e, INSERT);

	      if (*loc)
		{
		  struct bfd_elf_version_expr *e1, *last;

		  e1 = (struct bfd_elf_version_expr *) *loc;
		  last = NULL;
		  do
		    {
		      if (e1->mask == e->mask)
			{
			  last = NULL;
			  break;
			}
		      last = e1;
		      e1 = e1->next;
		    }
		  while (e1 && strcmp (e1->pattern, e->pattern) == 0);

		  if (last == NULL)
		    {
		      /* This is a duplicate.  */
		      /* FIXME: Memory leak.  Sometimes pattern is not
			 xmalloced alone, but in larger chunk of memory.  */
		      /* free (e->pattern); */
		      free (e);
		    }
		  else
		    {
		      e->next = last->next;
		      last->next = e;
		    }
		}
	      else
		{
		  *loc = e;
		  *list_loc = e;
		  list_loc = &e->next;
		}
	    }
	}
      *remaining_loc = NULL;
      *list_loc = head->remaining;
    }
  else
    head->remaining = head->list;
}

/* This is called when we know the name and dependencies of the
   version.  */

void
lang_register_vers_node (const char *name,
			 struct bfd_elf_version_tree *version,
			 struct bfd_elf_version_deps *deps)
{
  struct bfd_elf_version_tree *t, **pp;
  struct bfd_elf_version_expr *e1;

  if (name == NULL)
    name = "";

  if (link_info.version_info != NULL
      && (name[0] == '\0' || link_info.version_info->name[0] == '\0'))
    {
      einfo (_("%X%P: anonymous version tag cannot be combined"
	       " with other version tags\n"));
      free (version);
      return;
    }

  /* Make sure this node has a unique name.  */
  for (t = link_info.version_info; t != NULL; t = t->next)
    if (strcmp (t->name, name) == 0)
      einfo (_("%X%P: duplicate version tag `%s'\n"), name);

  lang_finalize_version_expr_head (&version->globals);
  lang_finalize_version_expr_head (&version->locals);

  /* Check the global and local match names, and make sure there
     aren't any duplicates.  */

  for (e1 = version->globals.list; e1 != NULL; e1 = e1->next)
    {
      for (t = link_info.version_info; t != NULL; t = t->next)
	{
	  struct bfd_elf_version_expr *e2;

	  if (t->locals.htab && e1->literal)
	    {
	      e2 = (struct bfd_elf_version_expr *)
		  htab_find ((htab_t) t->locals.htab, e1);
	      while (e2 && strcmp (e1->pattern, e2->pattern) == 0)
		{
		  if (e1->mask == e2->mask)
		    einfo (_("%X%P: duplicate expression `%s'"
			     " in version information\n"), e1->pattern);
		  e2 = e2->next;
		}
	    }
	  else if (!e1->literal)
	    for (e2 = t->locals.remaining; e2 != NULL; e2 = e2->next)
	      if (strcmp (e1->pattern, e2->pattern) == 0
		  && e1->mask == e2->mask)
		einfo (_("%X%P: duplicate expression `%s'"
			 " in version information\n"), e1->pattern);
	}
    }

  for (e1 = version->locals.list; e1 != NULL; e1 = e1->next)
    {
      for (t = link_info.version_info; t != NULL; t = t->next)
	{
	  struct bfd_elf_version_expr *e2;

	  if (t->globals.htab && e1->literal)
	    {
	      e2 = (struct bfd_elf_version_expr *)
		  htab_find ((htab_t) t->globals.htab, e1);
	      while (e2 && strcmp (e1->pattern, e2->pattern) == 0)
		{
		  if (e1->mask == e2->mask)
		    einfo (_("%X%P: duplicate expression `%s'"
			     " in version information\n"),
			   e1->pattern);
		  e2 = e2->next;
		}
	    }
	  else if (!e1->literal)
	    for (e2 = t->globals.remaining; e2 != NULL; e2 = e2->next)
	      if (strcmp (e1->pattern, e2->pattern) == 0
		  && e1->mask == e2->mask)
		einfo (_("%X%P: duplicate expression `%s'"
			 " in version information\n"), e1->pattern);
	}
    }

  version->deps = deps;
  version->name = name;
  if (name[0] != '\0')
    {
      ++version_index;
      version->vernum = version_index;
    }
  else
    version->vernum = 0;

  for (pp = &link_info.version_info; *pp != NULL; pp = &(*pp)->next)
    ;
  *pp = version;
}

/* This is called when we see a version dependency.  */

struct bfd_elf_version_deps *
lang_add_vers_depend (struct bfd_elf_version_deps *list, const char *name)
{
  struct bfd_elf_version_deps *ret;
  struct bfd_elf_version_tree *t;

  ret = (struct bfd_elf_version_deps *) xmalloc (sizeof *ret);
  ret->next = list;

  for (t = link_info.version_info; t != NULL; t = t->next)
    {
      if (strcmp (t->name, name) == 0)
	{
	  ret->version_needed = t;
	  return ret;
	}
    }

  einfo (_("%X%P: unable to find version dependency `%s'\n"), name);

  ret->version_needed = NULL;
  return ret;
}

static void
lang_do_version_exports_section (void)
{
  struct bfd_elf_version_expr *greg = NULL, *lreg;

  LANG_FOR_EACH_INPUT_STATEMENT (is)
    {
      asection *sec = bfd_get_section_by_name (is->the_bfd, ".exports");
      char *contents, *p;
      bfd_size_type len;

      if (sec == NULL)
	continue;

      len = sec->size;
      contents = (char *) xmalloc (len);
      if (!bfd_get_section_contents (is->the_bfd, sec, contents, 0, len))
	einfo (_("%X%P: unable to read .exports section contents\n"), sec);

      p = contents;
      while (p < contents + len)
	{
	  greg = lang_new_vers_pattern (greg, p, NULL, FALSE);
	  p = strchr (p, '\0') + 1;
	}

      /* Do not free the contents, as we used them creating the regex.  */

      /* Do not include this section in the link.  */
      sec->flags |= SEC_EXCLUDE | SEC_KEEP;
    }

  lreg = lang_new_vers_pattern (NULL, "*", NULL, FALSE);
  lang_register_vers_node (command_line.version_exports_section,
			   lang_new_vers_node (greg, lreg), NULL);
}

void
lang_add_unique (const char *name)
{
  struct unique_sections *ent;

  for (ent = unique_section_list; ent; ent = ent->next)
    if (strcmp (ent->name, name) == 0)
      return;

  ent = (struct unique_sections *) xmalloc (sizeof *ent);
  ent->name = xstrdup (name);
  ent->next = unique_section_list;
  unique_section_list = ent;
}

/* Append the list of dynamic symbols to the existing one.  */

void
lang_append_dynamic_list (struct bfd_elf_version_expr *dynamic)
{
  if (link_info.dynamic_list)
    {
      struct bfd_elf_version_expr *tail;
      for (tail = dynamic; tail->next != NULL; tail = tail->next)
	;
      tail->next = link_info.dynamic_list->head.list;
      link_info.dynamic_list->head.list = dynamic;
    }
  else
    {
      struct bfd_elf_dynamic_list *d;

      d = (struct bfd_elf_dynamic_list *) xcalloc (1, sizeof *d);
      d->head.list = dynamic;
      d->match = lang_vers_match;
      link_info.dynamic_list = d;
    }
}

/* Append the list of C++ typeinfo dynamic symbols to the existing
   one.  */

void
lang_append_dynamic_list_cpp_typeinfo (void)
{
  const char * symbols [] =
    {
      "typeinfo name for*",
      "typeinfo for*"
    };
  struct bfd_elf_version_expr *dynamic = NULL;
  unsigned int i;

  for (i = 0; i < ARRAY_SIZE (symbols); i++)
    dynamic = lang_new_vers_pattern (dynamic, symbols [i], "C++",
				     FALSE);

  lang_append_dynamic_list (dynamic);
}

/* Append the list of C++ operator new and delete dynamic symbols to the
   existing one.  */

void
lang_append_dynamic_list_cpp_new (void)
{
  const char * symbols [] =
    {
      "operator new*",
      "operator delete*"
    };
  struct bfd_elf_version_expr *dynamic = NULL;
  unsigned int i;

  for (i = 0; i < ARRAY_SIZE (symbols); i++)
    dynamic = lang_new_vers_pattern (dynamic, symbols [i], "C++",
				     FALSE);

  lang_append_dynamic_list (dynamic);
}

/* Scan a space and/or comma separated string of features.  */

void
lang_ld_feature (char *str)
{
  char *p, *q;

  p = str;
  while (*p)
    {
      char sep;
      while (*p == ',' || ISSPACE (*p))
	++p;
      if (!*p)
	break;
      q = p + 1;
      while (*q && *q != ',' && !ISSPACE (*q))
	++q;
      sep = *q;
      *q = 0;
      if (strcasecmp (p, "SANE_EXPR") == 0)
	config.sane_expr = TRUE;
      else
	einfo (_("%X%P: unknown feature `%s'\n"), p);
      *q = sep;
      p = q;
    }
}

static void
cmdline_lists_init (void)
{
  cmdline_object_only_file_list.tail
    = &cmdline_object_only_file_list.head;
  cmdline_object_only_archive_list.tail
    = &cmdline_object_only_archive_list.head;
  cmdline_temp_object_only_list.tail
    = &cmdline_temp_object_only_list.head;
}

/* Allocate an item with TYPE and DATA.  */

static cmdline_union_type *
cmdline_list_new (cmdline_enum_type type, void *data)
{
  cmdline_union_type *new_opt;

  new_opt = (cmdline_union_type *) stat_alloc (sizeof (*new_opt));
  new_opt->header.type = type;
  switch (type)
    {
    default:
      break;
    case cmdline_is_file_enum:
      new_opt->file.filename = (const char *) data;
      break;
    case cmdline_is_bfd_enum:
      new_opt->abfd.abfd = (bfd *) data;
      break;
    }
  return new_opt;
}

/* Append an item with TYPE and DATA to LIST.  */

static void
cmdline_list_append (cmdline_list_type *list, cmdline_enum_type type,
		     void *data)
{
  cmdline_union_type *new_opt = cmdline_list_new (type, data);
  new_opt->header.next = NULL;
  *list->tail = new_opt;
  list->tail = &new_opt->header.next;
}

static void
print_cmdline_list (cmdline_union_type *c)
{
  for (; c != NULL; c = c->header.next)
    switch (c->header.type)
      {
      default:
	abort ();
      case cmdline_is_file_enum:
	info_msg (" %s", c->file.filename);
	break;
      case cmdline_is_bfd_enum:
	info_msg (" [%B]", c->abfd.abfd);
	break;
      }

  info_msg ("\n");
}

/* Return TRUE if ABFD is on cmdline_object_only_archive_list.  */

static bfd_boolean
cmdline_on_object_only_archive_list_p (bfd *abfd)
{
  cmdline_union_type *c, *next;
  bfd *archive, *obfd, *oarchive;
  ufile_ptr origin = abfd->origin;

  archive = bfd_my_archive (abfd);
  for (c = cmdline_object_only_archive_list.head; c != NULL; c = next)
    {
      if (c->header.type != cmdline_is_bfd_enum)
	abort ();

      next = c->header.next;
      obfd = c->abfd.abfd;
      oarchive = bfd_my_archive (obfd);

      /* The list is grouped by archive file name and sorted by member
	 origin.  */
      if (strcmp (archive->filename, oarchive->filename) != 0)
	continue;

      if (origin == obfd->origin)
	return TRUE;
      else if (origin < obfd->origin)
	return FALSE;
    }

  return FALSE;
}

/* Append an item with TYPE and DATA to cmdline_object_only_file_list
   or cmdline_object_only_archive_list if needed.  */

static void
cmdline_object_only_list_append (cmdline_enum_type type, void *data)
{
  cmdline_union_type *c;
  cmdline_union_type *new_opt, *next, **prev;
  bfd *abfd, *archive;
  bfd *obfd, *oarchive;
  bfd *nbfd, *narchive;
  ufile_ptr origin, norigin;

  /* Put it on cmdline_object_only_file_list if it isn't an archive
     member.  */
  switch (type)
    {
    default:
      abort ();
    case cmdline_is_bfd_enum:
      abfd = (bfd *) data;
      archive = bfd_my_archive (abfd);
      if (archive)
	break;
    case cmdline_is_file_enum:
      cmdline_list_append (&cmdline_object_only_file_list, type, data);
      return;
    }

  /* Put archive member on cmdline_object_only_archive_list and sort
     the list by archive name and archive member origin.  */
  new_opt = (cmdline_union_type *) stat_alloc (sizeof (*new_opt));
  new_opt->header.type = cmdline_is_bfd_enum;
  new_opt->header.next = NULL;
  new_opt->abfd.abfd = (bfd *) data;

  c = cmdline_object_only_archive_list.head;
  if (c == NULL)
    {
      cmdline_object_only_archive_list.head = new_opt;
      cmdline_object_only_archive_list.tail = &new_opt->header.next;
      return;
    }

  prev = NULL;
  origin = abfd->origin;
  for (; c != NULL; c = next)
    {
      if (c->header.type != cmdline_is_bfd_enum)
	abort ();

      next = c->header.next;

      obfd = c->abfd.abfd;
      oarchive = bfd_my_archive (obfd);

      if (strcmp (archive->filename, oarchive->filename) == 0)
	{
	  bfd_boolean after;

	  if (origin < obfd->origin)
	    {
	      /* Insert it before the current.  */
	      new_opt->header.next = c;
	      if (prev)
		*prev = new_opt;
	      else
		cmdline_object_only_archive_list.head = new_opt;
	      return;
	    }

	  after = TRUE;

	  /* Check origin.  */
	  while (next)
	    {
	      if (next->header.type != cmdline_is_bfd_enum)
		abort ();

	      nbfd = next->abfd.abfd;
	      norigin = nbfd->origin;
	      if (origin > norigin)
		{
		  /* Insert it after NEXT.  */
		  break;
		}

	      narchive = bfd_my_archive (nbfd);
	      if (strcmp (archive->filename, narchive->filename) != 0)
		{
		  /* Insert it befor NEXT.  */
		  after = FALSE;
		  break;
		}

	      c = next;
	      next = next->header.next;
	    }

	  if (after && next)
	    {
	      c = next;
	      next = next->header.next;
	    }

	  if (*cmdline_object_only_archive_list.tail == c->header.next)
	    cmdline_object_only_archive_list.tail
	      = &new_opt->header.next;

	  prev = &c->header.next;
	  new_opt->header.next = next;
	  *prev = new_opt;
	  return;
	}

      prev = &c->header.next;
    }

  *cmdline_object_only_archive_list.tail = new_opt;
  cmdline_object_only_archive_list.tail = &new_opt->header.next;
}

/* Get object-only input files.  */

static void
cmdline_get_object_only_input_files (void)
{
  cmdline_union_type *c, *next;
  bfd *abfd, *archive;
  bfd *nbfd, *narchive;

  /* Add files first.  */
  for (c = cmdline_object_only_file_list.head;
       c != NULL; c = c->header.next)
    switch (c->header.type)
      {
      default:
	abort ();
      case cmdline_is_file_enum:
	lang_add_input_file (c->file.filename,
			     lang_input_file_is_file_enum, NULL);
	break;
      case cmdline_is_bfd_enum:
	abfd = c->abfd.abfd;
	if (bfd_my_archive (abfd))
	  abort ();
	lang_add_input_file (abfd->filename,
			     lang_input_file_is_file_enum, NULL);
	break;
      }

  /* Add archive members next.  */
  for (c = cmdline_object_only_archive_list.head; c != NULL; c = next)
    {
      if (c->header.type != cmdline_is_bfd_enum)
	abort ();

      next = c->header.next;

      abfd = c->abfd.abfd;
      archive = bfd_my_archive (abfd);
   
      /* Add the first archive of the archive member group.  */
      lang_add_input_file (archive->filename,
			   lang_input_file_is_file_enum, NULL);

      /* Skip the rest members in the archive member group.  */
      do
	{
	  if (!next)
	    break;

	  if (next->header.type != cmdline_is_bfd_enum)
	    abort ();

	  next = next->header.next;
	  if (!next)
	    break;
	  nbfd = next->abfd.abfd;
	  narchive = bfd_my_archive (nbfd);
	}
      while (strcmp (archive->filename, narchive->filename) == 0);
    }
}

struct cmdline_arg
{
  bfd *obfd;
  asymbol **isympp;
  int status;
};

/* Create a section in OBFD with the same
   name and attributes as ISECTION in IBFD.  */

static void
setup_section (bfd *ibfd, sec_ptr isection, void *p)
{
  struct cmdline_arg *arg = (struct cmdline_arg *) p;
  bfd *obfd = arg->obfd;
  asymbol **isympp = arg->isympp;
  const char *name = isection->name;
  sec_ptr osection;
  const char *err;

  /* Skip the object-only section.  */
  if (ibfd->object_only_section == isection)
    return;

  /* If we have already failed earlier on, do not keep on generating
     complaints now.  */
  if (arg->status)
    return;

  osection = bfd_make_section_anyway_with_flags (obfd, name,
						 isection->flags);

  if (osection == NULL)
    {
      err = _("failed to create output section");
      goto loser;
    }

  osection->size = isection->size;
  osection->vma = isection->vma;
  osection->lma = isection->lma;
  osection->alignment_power = isection->alignment_power;

  /* Copy merge entity size.  */
  osection->entsize = isection->entsize;

  /* This used to be mangle_section; we do here to avoid using
     bfd_get_section_by_name since some formats allow multiple
     sections with the same name.  */
  isection->output_section = osection;
  isection->output_offset = 0;

  if ((isection->flags & SEC_GROUP) != 0)
    {
      asymbol *gsym = bfd_group_signature (isection, isympp);

      if (gsym != NULL)
	{
	  gsym->flags |= BSF_KEEP;
	  if (ibfd->xvec->flavour == bfd_target_elf_flavour)
	    elf_group_id (isection) = gsym;
	}
    }

  /* Allow the BFD backend to copy any private data it understands
     from the input section to the output section.  */
  if (!bfd_copy_private_section_data (ibfd, isection, obfd, osection))
    {
      err = _("failed to copy private data");
      goto loser;
    }

  /* All went well.  */
  return;

loser:
  arg->status = 1;
  einfo (_("%P%F: setup_section: %s: %s\n"), err, name);
}

/* Copy the data of input section ISECTION of IBFD
   to an output section with the same name in OBFD.
   If stripping then don't copy any relocation info.  */

static void
copy_section (bfd *ibfd, sec_ptr isection, void *p)
{
  struct cmdline_arg *arg = (struct cmdline_arg *) p;
  bfd *obfd = arg->obfd;
  asymbol **isympp = arg->isympp;
  arelent **relpp;
  long relcount;
  sec_ptr osection;
  bfd_size_type size;
  long relsize;
  flagword flags;
  const char *err;

  /* Skip the object-only section.  */
  if (ibfd->object_only_section == isection)
    return;

  /* If we have already failed earlier on, do not keep on generating
     complaints now.  */
  if (arg->status)
    return;

  flags = bfd_get_section_flags (ibfd, isection);
  if ((flags & SEC_GROUP) != 0)
    return;

  osection = isection->output_section;
  size = bfd_get_section_size (isection);

  if (size == 0 || osection == 0)
    return;

  relsize = bfd_get_reloc_upper_bound (ibfd, isection);

  if (relsize < 0)
    {
      /* Do not complain if the target does not support relocations.  */
      if (relsize == -1
	  && bfd_get_error () == bfd_error_invalid_operation)
	relsize = 0;
      else
	{
	  err = bfd_errmsg (bfd_get_error ());
	  goto loser;
	}
    }

  if (relsize == 0)
    bfd_set_reloc (obfd, osection, NULL, 0);
  else
    {
      relpp = (arelent **) xmalloc (relsize);
      relcount = bfd_canonicalize_reloc (ibfd, isection, relpp, isympp);
      if (relcount < 0)
	{
	  err = _("relocation count is negative");
	  goto loser;
	}

      bfd_set_reloc (obfd, osection,
		     relcount == 0 ? NULL : relpp, relcount);
      if (relcount == 0)
	free (relpp);
    }

  if (bfd_get_section_flags (ibfd, isection) & SEC_HAS_CONTENTS)
    {
      bfd_byte *memhunk = NULL;

      if (!bfd_get_full_section_contents (ibfd, isection, &memhunk))
	{
	  err = bfd_errmsg (bfd_get_error ());
	  goto loser;
	}

      if (!bfd_set_section_contents (obfd, osection, memhunk, 0, size))
	{
	  err = bfd_errmsg (bfd_get_error ());
	  goto loser;
	}
      free (memhunk);
    }

  /* All went well.  */
  return;

loser:
  einfo (_("%P%F: copy_section: %s: %s\n"), err, isection->name);
}
/* Open the temporary bfd created in the same directory as PATH.  */

static bfd *
cmdline_fopen_temp (const char *path, const char *target,
		    const char *mode)
{
#define template "ldXXXXXX"
  const char *slash = strrchr (path, '/');
  char *tmpname;
  size_t len;
  int fd;

#ifdef HAVE_DOS_BASED_FILE_SYSTEM
  {
    /* We could have foo/bar\\baz, or foo\\bar, or d:bar.  */
    char *bslash = strrchr (path, '\\');

    if (slash == NULL || (bslash != NULL && bslash > slash))
      slash = bslash;
    if (slash == NULL && path[0] != '\0' && path[1] == ':')
      slash = path + 1;
  }
#endif

  if (slash != (char *) NULL)
    {
      len = slash - path;
      tmpname = (char *) xmalloc (len + sizeof (template) + 2);
      memcpy (tmpname, path, len);

#ifdef HAVE_DOS_BASED_FILE_SYSTEM
      /* If tmpname is "X:", appending a slash will make it a root
	 directory on drive X, which is NOT the same as the current
	 directory on drive X.  */
      if (len == 2 && tmpname[1] == ':')
	tmpname[len++] = '.';
#endif
      tmpname[len++] = '/';
    }
  else
    {
      tmpname = (char *) xmalloc (sizeof (template));
      len = 0;
    }

  memcpy (tmpname + len, template, sizeof (template));
#undef template

#ifdef HAVE_MKSTEMP
  fd = mkstemp (tmpname);
#else
  tmpname = mktemp (tmpname);
  if (tmpname == NULL)
    return NULL;
  fd = open (tmpname, O_RDWR | O_CREAT | O_EXCL, 0600);
#endif
  if (fd == -1)
    return NULL;
  return bfd_fopen (tmpname, target, mode, fd);
}

/* Add the object-only section.  */

static void
cmdline_add_object_only_section (bfd_byte *contents, size_t size)
{
  bfd_vma start;
  flagword flags;
  enum bfd_architecture iarch;
  unsigned int imach;
  long symcount;
  long symsize;
  asymbol **isympp = NULL;
  asymbol **osympp = NULL;
  bfd *obfd = NULL, *ibfd;
  const char *err;
  struct arg
    {
      bfd *obfd;
      asymbol **isympp;
      int status;
    } arg;
  char **matching;
  const char *ofilename = NULL;
  asection *sec;

  ibfd = bfd_openr (output_filename, output_target);
  if (!ibfd)
    {
      err = bfd_errmsg (bfd_get_error ());
      goto loser;
    }

  if (!bfd_check_format_matches (ibfd, bfd_object, &matching))
    {
      err = bfd_errmsg (bfd_get_error ());
      goto loser;
    }

  obfd = cmdline_fopen_temp (output_filename, output_target, "w");
  if (!obfd)
    {
      err = bfd_errmsg (bfd_get_error ());
      goto loser;
    }
  ofilename = bfd_get_filename (obfd);

  if (!bfd_set_format (obfd, bfd_object))
    {
      err = bfd_errmsg (bfd_get_error ());
      goto loser;
    }

  /* Copy the start address, flags and architecture of input file to
     output file.  */
  flags = bfd_get_file_flags (ibfd);
  start = bfd_get_start_address (ibfd);
  iarch = bfd_get_arch (ibfd);
  imach = bfd_get_mach (ibfd);
  if (!bfd_set_start_address (obfd, start)
      || !bfd_set_file_flags (obfd, flags)
      || !bfd_set_arch_mach (obfd, iarch, imach))
    {
      err = bfd_errmsg (bfd_get_error ());
      goto loser;
    }
	
  symsize = bfd_get_symtab_upper_bound (ibfd);
  if (symsize < 0)
    {
      err = bfd_errmsg (bfd_get_error ());
      goto loser;
    }

  isympp = (asymbol **) xmalloc (symsize);
  symcount = bfd_canonicalize_symtab (ibfd, isympp);
  if (symcount < 0)
    {
      err = bfd_errmsg (bfd_get_error ());
      goto loser;
    }

  arg.obfd = obfd;
  arg.isympp = isympp;
  arg.status = 0;

  /* BFD mandates that all output sections be created and sizes set before
     any output is done.  Thus, we traverse all sections multiple times.  */
  bfd_map_over_sections (ibfd, setup_section, &arg);

  if (arg.status)
    {
      err = _("error setting up sections");
      goto loser;
    }

  /* Allow the BFD backend to copy any private data it understands
     from the input section to the output section.  */
  if (! bfd_copy_private_header_data (ibfd, obfd))
    {
      err = _("error copying private header data");
      goto loser;
    }

  /* Create the object-only section.  */
  sec = bfd_make_section_with_flags (obfd,
				     GNU_OBJECT_ONLY_SECTION_NAME,
				     (SEC_HAS_CONTENTS
				      | SEC_READONLY
				      | SEC_DATA
				      | SEC_LINKER_CREATED));
  if (sec == NULL)
    {
      err = _("can't create object-only section");
      goto loser;
    }

  if (! bfd_set_section_size (obfd, sec, size))
    {
      err = _("can't set object-only section size");
      goto loser;
    }

  if (ibfd->object_only_section)
    {
      /* Filter out the object-only section symbol.  */
      long src_count = 0, dst_count = 0;
      asymbol **from, **to;

      osympp = (asymbol **) xmalloc (symcount * sizeof (asymbol *));
      from = isympp;
      to = osympp;
      for (; src_count < symcount; src_count++)
	{
	  asymbol *sym = from[src_count];
	  if (bfd_get_section (sym) != ibfd->object_only_section)
	    to[dst_count++] = sym;
	}
      to[dst_count] = NULL;
      symcount = dst_count;
      bfd_set_symtab (obfd, osympp, symcount);
    }
  else
    bfd_set_symtab (obfd, isympp, symcount);

  /* This has to happen after the symbol table has been set.  */
  bfd_map_over_sections (ibfd, copy_section, &arg);

  if (arg.status)
    {
      err = _("error copying sections");
      goto loser;
    }

  /* Copy the object-only section to the output.  */
  if (! bfd_set_section_contents (obfd, sec, contents, 0, size))
    {
      err = _("error adding object-only section");
      goto loser;
    }

  /* Allow the BFD backend to copy any private data it understands
     from the input BFD to the output BFD.  This is done last to
     permit the routine to look at the filtered symbol table, which is
     important for the ECOFF code at least.  */
  if (! bfd_copy_private_bfd_data (ibfd, obfd))
    {
      err = _("error copying private BFD data");
      goto loser;
    }

  if (!bfd_close (obfd))
    {
      unlink (ofilename);
      einfo (_("%P%F: failed to finish output with object-only section\n"));
    }

  /* Must be freed after bfd_close ().  */
  free (isympp);
  if (osympp)
    free (osympp);

  if (rename (ofilename, output_filename))
    {
      unlink (ofilename);
      einfo (_("%P%F: failed to rename output with object-only section\n"));
    }

  return;

loser:
  if (isympp)
    free (isympp);
  if (osympp)
    free (osympp);
  if (obfd)
    bfd_close (obfd);
  if (ofilename)
    unlink (ofilename);
  einfo (_("%P%F: failed to add object-only section: %s\n"), err);
}

/* Emit the final output with object-only section.  */

void
cmdline_emit_object_only_section (void)
{
  const char *saved_output_filename = output_filename;
  int fd;
  size_t size, off;
  bfd_byte *contents;
  struct stat st;

  /* Get a temporary object-only file.  */
  output_filename = make_temp_file (".obj-only.o");

  had_output_filename = FALSE;
  link_info.input_bfds = NULL;
  link_info.input_bfds_tail = &link_info.input_bfds;

  lang_init (TRUE);

  ld_parse_linker_script ();

  /* Set up the object-only output. */
  lang_final ();

  /* Open the object-only file for output.  */
  lang_for_each_statement (ldlang_open_output);

  ldemul_create_output_section_statements ();

  if (!bfd_section_already_linked_table_init ())
    einfo (_("%P%F: Failed to create hash table\n"));

  /* Call cmdline_on_object_only_archive_list_p to check which member
     should be loaded.  */
  input_flags.whole_archive = TRUE;

  /* Set it to avoid adding more to cmdline lists.  */
  link_info.emitting_gnu_object_only = TRUE;

  /* Get object-only input files.  */
  cmdline_get_object_only_input_files ();

  /* Open object-only input files.  */
  open_input_bfds (statement_list.head, FALSE);

  ldemul_after_open ();

  bfd_section_already_linked_table_free ();

  /* Make sure that we're not mixing architectures.  We call this
     after all the input files have been opened, but before we do any
     other processing, so that any operations merge_private_bfd_data
     does on the output file will be known during the rest of the
     link.  */
  lang_check ();

  /* Size up the common data.  */
  lang_common ();

  /* Update wild statements.  */
  update_wild_statements (statement_list.head);

  /* Run through the contours of the script and attach input sections
     to the correct output sections.  */
  map_input_to_output_sections (statement_list.head, NULL, NULL);

  /* Find any sections not attached explicitly and handle them.  */
  lang_place_orphans ();

  /* Do anything special before sizing sections.  This is where ELF
     and other back-ends size dynamic sections.  */
  ldemul_before_allocation ();

  /* Size up the sections.  */
  lang_size_sections (NULL, ! RELAXATION_ENABLED);

  /* See if anything special should be done now we know how big
     everything is.  This is where relaxation is done.  */
  ldemul_after_allocation ();

  ldemul_finish ();

  /* Make sure that the section addresses make sense.  */
  if (command_line.check_section_addresses)
    lang_check_section_addresses ();

  lang_end ();
  
  ldwrite ();

  lang_finish (TRUE);

  if (! bfd_close (link_info.output_bfd))
    einfo (_("%P%F:%s: final close failed on object-only output: %E\n"),
	   output_filename);

  /* Read in the object-only file.  */
  fd = open (output_filename, O_RDONLY | O_BINARY);
  if (fd < 0)
    {
      bfd_set_error (bfd_error_system_call);
      einfo (_("%P%F:%s: cannot open object-only output: %E"),
	     output_filename);
    }

  /* Get the object-only file size.  */
  if (fstat (fd, &st) != 0)
    {
      bfd_set_error (bfd_error_system_call);
      einfo (_("%P%F:%s: cannot stat object-only output: %E"),
	     output_filename);
    }

  size = st.st_size;
  off = 0;
  contents = (bfd_byte *) xmalloc (size);
  while (off != size)
    {
      ssize_t got;

      got = read (fd, contents + off, size - off);
      if (got < 0)
	{
	  bfd_set_error (bfd_error_system_call);
	  einfo (_("%P%F:%s: read failed on object-only output: %E"),
		 output_filename);
	}

      off += got;
    }

  close (fd);

  /* Remove the temporary object-only file.  */ 
  unlink (output_filename);

  output_filename = saved_output_filename;

  cmdline_add_object_only_section (contents, size);

  free (contents);
}

/* Extract the object-only section.  */

static const char *
cmdline_extract_object_only_section (bfd *abfd)
{
  const char *name = bfd_extract_object_only_section (abfd);

  if (name == NULL)
    einfo (_("%P%F: cannot extract object-only section from %B: %E"),
	   abfd);

  /* It should be removed after it is done.  */
  cmdline_list_append (&cmdline_temp_object_only_list,
		       cmdline_is_file_enum, (void *) name);

  return name;
}

/* Check and handle the object-only section.   */

void
cmdline_check_object_only_section (bfd *abfd, bfd_boolean lto)
{
  const char *filename;

  if (link_info.emitting_gnu_object_only
      || abfd->format != bfd_object)
    return;

  if (lto)
    {
      /* For LTO link, we only need to extract object-only section
	 from the mixed object, add it to input, and put it on LTO
	 claimed output.  */
      switch (abfd->lto_type)
	{
	default:
	  abort ();
	case lto_mixed_object:
	  filename = cmdline_extract_object_only_section (abfd);
	  lang_add_input_file (filename,
			       lang_input_file_is_file_enum, NULL);
	  break;
	case lto_non_ir_object:
	case lto_ir_object:
	  break;
	}
    }
  else if (link_info.relocatable)
    {
      /* For non-LTO relocatable link, we need to append non-IR object
	 file and the object file in object-only section to the object
	 only list.  */
      switch (abfd->lto_type)
	{
	default:
	  abort ();
	case lto_mixed_object:
	  filename = cmdline_extract_object_only_section (abfd);
	  cmdline_object_only_list_append (cmdline_is_file_enum,
					  (void *) filename);
	  break;
	case lto_non_ir_object:
	  cmdline_object_only_list_append (cmdline_is_bfd_enum, abfd);
	  break;
	case lto_ir_object:
	  break;
	}
    }
}

/* Remove temporary object-only files.  */

void
cmdline_remove_object_only_files (void)
{
  cmdline_union_type *c;

#ifdef ENABLE_PLUGINS
  if (plugin_save_temps)
    return;
#endif

  c = cmdline_temp_object_only_list.head;
  for (; c != NULL; c = c->header.next)
    switch (c->header.type)
      {
      default:
	abort ();
      case cmdline_is_file_enum:
	unlink (c->file.filename);
	break;
      }
}<|MERGE_RESOLUTION|>--- conflicted
+++ resolved
@@ -71,13 +71,10 @@
 static lang_statement_list_type *stat_save[10];
 static lang_statement_list_type **stat_save_ptr = &stat_save[0];
 static struct unique_sections *unique_section_list;
-<<<<<<< HEAD
+static struct asneeded_minfo *asneeded_list_head;
 static cmdline_list_type cmdline_object_only_file_list;
 static cmdline_list_type cmdline_object_only_archive_list;
 static cmdline_list_type cmdline_temp_object_only_list;
-=======
-static struct asneeded_minfo *asneeded_list_head;
->>>>>>> c4086213
 
 /* Forward declarations.  */
 static void exp_init_os (etree_type *);
@@ -1240,26 +1237,13 @@
 
   abs_output_section->bfd_section = bfd_abs_section_ptr;
 
-<<<<<<< HEAD
-  /* The value "3" is ad-hoc, somewhat related to the expected number of
-     DEFINED expressions in a linker script.  For most default linker
-     scripts, there are none.  Why a hash table then?  Well, it's somewhat
-     simpler to re-use working machinery than using a linked list in terms
-     of code-complexity here in ld, besides the initialization which just
-     looks like other code here.  */
+  /* The value "13" is ad-hoc, somewhat related to the expected number of
+     assignments in a linker script.  */
   if (!object_only
       && !bfd_hash_table_init_n (&lang_definedness_table,
 				 lang_definedness_newfunc,
 				 sizeof (struct lang_definedness_hash_entry),
-				 3))
-=======
-  /* The value "13" is ad-hoc, somewhat related to the expected number of
-     assignments in a linker script.  */
-  if (!bfd_hash_table_init_n (&lang_definedness_table,
-			      lang_definedness_newfunc,
-			      sizeof (struct lang_definedness_hash_entry),
-			      13))
->>>>>>> c4086213
+				 13))
     einfo (_("%P%F: can not create hash table: %E\n"));
 
   asneeded_list_head = NULL;
@@ -5476,16 +5460,10 @@
 
 	  if (((bfd_vma) 1 << max_alignment_power) < expld.dataseg.pagesize)
 	    {
-<<<<<<< HEAD
-	      if (expld.dataseg.base - (1 << max_alignment_power) < old_base)
-		expld.dataseg.base += expld.dataseg.pagesize;
-	      /* Properly align base to max_alignment_power.  */
-=======
 	      /* Aligning the adjusted base guarantees the padding
 		 between sections won't change.  This is better than
 		 simply subtracting 1 << max_alignment_power which is
 		 what we used to do here.  */
->>>>>>> c4086213
 	      expld.dataseg.base &= ~((1 << max_alignment_power) - 1);
 	      lang_reset_memory_regions ();
 	      one_lang_size_sections_pass (relax, check_regions);
@@ -8435,7 +8413,7 @@
 
       abfd = c->abfd.abfd;
       archive = bfd_my_archive (abfd);
-   
+
       /* Add the first archive of the archive member group.  */
       lang_add_input_file (archive->filename,
 			   lang_input_file_is_file_enum, NULL);
@@ -8716,7 +8694,7 @@
       int status;
     } arg;
   char **matching;
-  const char *ofilename = NULL;
+  char *ofilename = NULL;
   asection *sec;
 
   ibfd = bfd_openr (output_filename, output_target);
@@ -8738,7 +8716,8 @@
       err = bfd_errmsg (bfd_get_error ());
       goto loser;
     }
-  ofilename = bfd_get_filename (obfd);
+  /* To be used after bfd_close ().  */
+  ofilename = xstrdup (bfd_get_filename (obfd));
 
   if (!bfd_set_format (obfd, bfd_object))
     {
@@ -8759,7 +8738,7 @@
       err = bfd_errmsg (bfd_get_error ());
       goto loser;
     }
-	
+
   symsize = bfd_get_symtab_upper_bound (ibfd);
   if (symsize < 0)
     {
@@ -8881,6 +8860,7 @@
       einfo (_("%P%F: failed to rename output with object-only section\n"));
     }
 
+  free (ofilename);
   return;
 
 loser:
@@ -8983,7 +8963,7 @@
     lang_check_section_addresses ();
 
   lang_end ();
-  
+
   ldwrite ();
 
   lang_finish (TRUE);
@@ -9029,7 +9009,7 @@
 
   close (fd);
 
-  /* Remove the temporary object-only file.  */ 
+  /* Remove the temporary object-only file.  */
   unlink (output_filename);
 
   output_filename = saved_output_filename;
