--- conflicted
+++ resolved
@@ -5868,11 +5868,7 @@
   ndefs = ada_lookup_symbol_list_worker (name, block, domain, &results, 0);
   for (i = 0; i < ndefs; ++i)
     {
-<<<<<<< HEAD
-      if (! (*callback) (results[i], data))
-=======
-      if (!callback (results[i].symbol))
->>>>>>> 8e9e35b1
+      if (!callback (&results[i]))
 	break;
     }
 }
