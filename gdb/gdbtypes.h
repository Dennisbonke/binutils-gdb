
/* Internal type definitions for GDB.

   Copyright (C) 1992-2017 Free Software Foundation, Inc.

   Contributed by Cygnus Support, using pieces from other GDB modules.

   This file is part of GDB.

   This program is free software; you can redistribute it and/or modify
   it under the terms of the GNU General Public License as published by
   the Free Software Foundation; either version 3 of the License, or
   (at your option) any later version.

   This program is distributed in the hope that it will be useful,
   but WITHOUT ANY WARRANTY; without even the implied warranty of
   MERCHANTABILITY or FITNESS FOR A PARTICULAR PURPOSE.  See the
   GNU General Public License for more details.

   You should have received a copy of the GNU General Public License
   along with this program.  If not, see <http://www.gnu.org/licenses/>.  */

#if !defined (GDBTYPES_H)
#define GDBTYPES_H 1

/* * \page gdbtypes GDB Types

   GDB represents all the different kinds of types in programming
   languages using a common representation defined in gdbtypes.h.

   The main data structure is main_type; it consists of a code (such
   as #TYPE_CODE_ENUM for enumeration types), a number of
   generally-useful fields such as the printable name, and finally a
   field main_type::type_specific that is a union of info specific to
   particular languages or other special cases (such as calling
   convention).

   The available type codes are defined in enum #type_code.  The enum
   includes codes both for types that are common across a variety
   of languages, and for types that are language-specific.

   Most accesses to type fields go through macros such as
   #TYPE_CODE(thistype) and #TYPE_FN_FIELD_CONST(thisfn, n).  These are
   written such that they can be used as both rvalues and lvalues.
 */

#include "hashtab.h"
#include "cp-abi.h"
#include "common/offset-type.h"

/* Forward declarations for prototypes.  */
struct field;
struct block;
struct value_print_options;
struct language_defn;

/* These declarations are DWARF-specific as some of the gdbtypes.h data types
   are already DWARF-specific.  */

/* * Offset relative to the start of its containing CU (compilation
   unit).  */
DEFINE_OFFSET_TYPE (cu_offset, unsigned int);

/* * Offset relative to the start of its .debug_info or .debug_types
   section.  */
DEFINE_OFFSET_TYPE (sect_offset, unsigned int);

/* Some macros for char-based bitfields.  */

#define B_SET(a,x)	((a)[(x)>>3] |= (1 << ((x)&7)))
#define B_CLR(a,x)	((a)[(x)>>3] &= ~(1 << ((x)&7)))
#define B_TST(a,x)	((a)[(x)>>3] & (1 << ((x)&7)))
#define B_TYPE		unsigned char
#define	B_BYTES(x)	( 1 + ((x)>>3) )
#define	B_CLRALL(a,x)	memset ((a), 0, B_BYTES(x))

/* * Different kinds of data types are distinguished by the `code'
   field.  */

enum type_code
  {
    TYPE_CODE_BITSTRING = -1,	/**< Deprecated  */
    TYPE_CODE_UNDEF = 0,	/**< Not used; catches errors */
    TYPE_CODE_PTR,		/**< Pointer type */

    /* * Array type with lower & upper bounds.

       Regardless of the language, GDB represents multidimensional
       array types the way C does: as arrays of arrays.  So an
       instance of a GDB array type T can always be seen as a series
       of instances of TYPE_TARGET_TYPE (T) laid out sequentially in
       memory.

       Row-major languages like C lay out multi-dimensional arrays so
       that incrementing the rightmost index in a subscripting
       expression results in the smallest change in the address of the
       element referred to.  Column-major languages like Fortran lay
       them out so that incrementing the leftmost index results in the
       smallest change.

       This means that, in column-major languages, working our way
       from type to target type corresponds to working through indices
       from right to left, not left to right.  */
    TYPE_CODE_ARRAY,

    TYPE_CODE_STRUCT,		/**< C struct or Pascal record */
    TYPE_CODE_UNION,		/**< C union or Pascal variant part */
    TYPE_CODE_ENUM,		/**< Enumeration type */
    TYPE_CODE_FLAGS,		/**< Bit flags type */
    TYPE_CODE_FUNC,		/**< Function type */
    TYPE_CODE_INT,		/**< Integer type */

    /* * Floating type.  This is *NOT* a complex type.  Beware, there
       are parts of GDB which bogusly assume that TYPE_CODE_FLT can
       mean complex.  */
    TYPE_CODE_FLT,

    /* * Void type.  The length field specifies the length (probably
       always one) which is used in pointer arithmetic involving
       pointers to this type, but actually dereferencing such a
       pointer is invalid; a void type has no length and no actual
       representation in memory or registers.  A pointer to a void
       type is a generic pointer.  */
    TYPE_CODE_VOID,

    TYPE_CODE_SET,		/**< Pascal sets */
    TYPE_CODE_RANGE,		/**< Range (integers within spec'd bounds).  */

    /* * A string type which is like an array of character but prints
       differently.  It does not contain a length field as Pascal
       strings (for many Pascals, anyway) do; if we want to deal with
       such strings, we should use a new type code.  */
    TYPE_CODE_STRING,

    /* * Unknown type.  The length field is valid if we were able to
       deduce that much about the type, or 0 if we don't even know
       that.  */
    TYPE_CODE_ERROR,

    /* C++ */
    TYPE_CODE_METHOD,		/**< Method type */

    /* * Pointer-to-member-function type.  This describes how to access a
       particular member function of a class (possibly a virtual
       member function).  The representation may vary between different
       C++ ABIs.  */
    TYPE_CODE_METHODPTR,

    /* * Pointer-to-member type.  This is the offset within a class to
       some particular data member.  The only currently supported
       representation uses an unbiased offset, with -1 representing
       NULL; this is used by the Itanium C++ ABI (used by GCC on all
       platforms).  */
    TYPE_CODE_MEMBERPTR,

    TYPE_CODE_REF,		/**< C++ Reference types */

    TYPE_CODE_RVALUE_REF,	/**< C++ rvalue reference types */

    TYPE_CODE_CHAR,		/**< *real* character type */

    /* * Boolean type.  0 is false, 1 is true, and other values are
       non-boolean (e.g. FORTRAN "logical" used as unsigned int).  */
    TYPE_CODE_BOOL,

    /* Fortran */
    TYPE_CODE_COMPLEX,		/**< Complex float */

    TYPE_CODE_TYPEDEF,

    TYPE_CODE_NAMESPACE,	/**< C++ namespace.  */

    TYPE_CODE_DECFLOAT,		/**< Decimal floating point.  */

    TYPE_CODE_MODULE,		/**< Fortran module.  */

    /* * Internal function type.  */
    TYPE_CODE_INTERNAL_FUNCTION,

    /* * Methods implemented in extension languages.  */
    TYPE_CODE_XMETHOD
  };

/* * Some bits for the type's instance_flags word.  See the macros
   below for documentation on each bit.  */

enum type_instance_flag_value
{
  TYPE_INSTANCE_FLAG_CONST = (1 << 0),
  TYPE_INSTANCE_FLAG_VOLATILE = (1 << 1),
  TYPE_INSTANCE_FLAG_CODE_SPACE = (1 << 2),
  TYPE_INSTANCE_FLAG_DATA_SPACE = (1 << 3),
  TYPE_INSTANCE_FLAG_ADDRESS_CLASS_1 = (1 << 4),
  TYPE_INSTANCE_FLAG_ADDRESS_CLASS_2 = (1 << 5),
  TYPE_INSTANCE_FLAG_NOTTEXT = (1 << 6),
  TYPE_INSTANCE_FLAG_RESTRICT = (1 << 7),
  TYPE_INSTANCE_FLAG_ATOMIC = (1 << 8)
};

/* * Unsigned integer type.  If this is not set for a TYPE_CODE_INT,
   the type is signed (unless TYPE_NOSIGN (below) is set).  */

#define TYPE_UNSIGNED(t)	(TYPE_MAIN_TYPE (t)->flag_unsigned)

/* * No sign for this type.  In C++, "char", "signed char", and
   "unsigned char" are distinct types; so we need an extra flag to
   indicate the absence of a sign!  */

#define TYPE_NOSIGN(t)		(TYPE_MAIN_TYPE (t)->flag_nosign)

/* * This appears in a type's flags word if it is a stub type (e.g.,
   if someone referenced a type that wasn't defined in a source file
   via (struct sir_not_appearing_in_this_film *)).  */

#define TYPE_STUB(t)		(TYPE_MAIN_TYPE (t)->flag_stub)

/* * The target type of this type is a stub type, and this type needs
   to be updated if it gets un-stubbed in check_typedef.  Used for
   arrays and ranges, in which TYPE_LENGTH of the array/range gets set
   based on the TYPE_LENGTH of the target type.  Also, set for
   TYPE_CODE_TYPEDEF.  */

#define TYPE_TARGET_STUB(t)	(TYPE_MAIN_TYPE (t)->flag_target_stub)

/* * This is a function type which appears to have a prototype.  We
   need this for function calls in order to tell us if it's necessary
   to coerce the args, or to just do the standard conversions.  This
   is used with a short field.  */

#define TYPE_PROTOTYPED(t)	(TYPE_MAIN_TYPE (t)->flag_prototyped)

/* * This flag is used to indicate that processing for this type
   is incomplete.

   (Mostly intended for HP platforms, where class methods, for
   instance, can be encountered before their classes in the debug
   info; the incomplete type has to be marked so that the class and
   the method can be assigned correct types.)  */

#define TYPE_INCOMPLETE(t)	(TYPE_MAIN_TYPE (t)->flag_incomplete)

/* * FIXME drow/2002-06-03:  Only used for methods, but applies as well
   to functions.  */

#define TYPE_VARARGS(t)		(TYPE_MAIN_TYPE (t)->flag_varargs)

/* * Identify a vector type.  Gcc is handling this by adding an extra
   attribute to the array type.  We slurp that in as a new flag of a
   type.  This is used only in dwarf2read.c.  */
#define TYPE_VECTOR(t)		(TYPE_MAIN_TYPE (t)->flag_vector)

/* * The debugging formats (especially STABS) do not contain enough
   information to represent all Ada types---especially those whose
   size depends on dynamic quantities.  Therefore, the GNAT Ada
   compiler includes extra information in the form of additional type
   definitions connected by naming conventions.  This flag indicates
   that the type is an ordinary (unencoded) GDB type that has been
   created from the necessary run-time information, and does not need
   further interpretation.  Optionally marks ordinary, fixed-size GDB
   type.  */

#define TYPE_FIXED_INSTANCE(t) (TYPE_MAIN_TYPE (t)->flag_fixed_instance)

/* * This debug target supports TYPE_STUB(t).  In the unsupported case
   we have to rely on NFIELDS to be zero etc., see TYPE_IS_OPAQUE().
   TYPE_STUB(t) with !TYPE_STUB_SUPPORTED(t) may exist if we only
   guessed the TYPE_STUB(t) value (see dwarfread.c).  */

#define TYPE_STUB_SUPPORTED(t)   (TYPE_MAIN_TYPE (t)->flag_stub_supported)

/* * Not textual.  By default, GDB treats all single byte integers as
   characters (or elements of strings) unless this flag is set.  */

#define TYPE_NOTTEXT(t)	(TYPE_INSTANCE_FLAGS (t) & TYPE_INSTANCE_FLAG_NOTTEXT)

/* * Used only for TYPE_CODE_FUNC where it specifies the real function
   address is returned by this function call.  TYPE_TARGET_TYPE
   determines the final returned function type to be presented to
   user.  */

#define TYPE_GNU_IFUNC(t)	(TYPE_MAIN_TYPE (t)->flag_gnu_ifunc)

/* * Type owner.  If TYPE_OBJFILE_OWNED is true, the type is owned by
   the objfile retrieved as TYPE_OBJFILE.  Otherweise, the type is
   owned by an architecture; TYPE_OBJFILE is NULL in this case.  */

#define TYPE_OBJFILE_OWNED(t) (TYPE_MAIN_TYPE (t)->flag_objfile_owned)
#define TYPE_OWNER(t) TYPE_MAIN_TYPE(t)->owner
#define TYPE_OBJFILE(t) (TYPE_OBJFILE_OWNED(t)? TYPE_OWNER(t).objfile : NULL)

/* * True if this type was declared using the "class" keyword.  This is
   only valid for C++ structure and enum types.  If false, a structure
   was declared as a "struct"; if true it was declared "class".  For
   enum types, this is true when "enum class" or "enum struct" was
   used to declare the type..  */

#define TYPE_DECLARED_CLASS(t) (TYPE_MAIN_TYPE (t)->flag_declared_class)

/* * True if this type is a "flag" enum.  A flag enum is one where all
   the values are pairwise disjoint when "and"ed together.  This
   affects how enum values are printed.  */

#define TYPE_FLAG_ENUM(t) (TYPE_MAIN_TYPE (t)->flag_flag_enum)

/* * Constant type.  If this is set, the corresponding type has a
   const modifier.  */

#define TYPE_CONST(t) (TYPE_INSTANCE_FLAGS (t) & TYPE_INSTANCE_FLAG_CONST)

/* * Volatile type.  If this is set, the corresponding type has a
   volatile modifier.  */

#define TYPE_VOLATILE(t) \
  (TYPE_INSTANCE_FLAGS (t) & TYPE_INSTANCE_FLAG_VOLATILE)

/* * Restrict type.  If this is set, the corresponding type has a
   restrict modifier.  */

#define TYPE_RESTRICT(t) \
  (TYPE_INSTANCE_FLAGS (t) & TYPE_INSTANCE_FLAG_RESTRICT)

/* * Atomic type.  If this is set, the corresponding type has an
   _Atomic modifier.  */

#define TYPE_ATOMIC(t) \
  (TYPE_INSTANCE_FLAGS (t) & TYPE_INSTANCE_FLAG_ATOMIC)

/* * True if this type represents either an lvalue or lvalue reference type.  */

#define TYPE_IS_REFERENCE(t) \
  (TYPE_CODE (t) == TYPE_CODE_REF || TYPE_CODE (t) == TYPE_CODE_RVALUE_REF)

/* * Instruction-space delimited type.  This is for Harvard architectures
   which have separate instruction and data address spaces (and perhaps
   others).

   GDB usually defines a flat address space that is a superset of the
   architecture's two (or more) address spaces, but this is an extension
   of the architecture's model.

   If TYPE_INSTANCE_FLAG_CODE_SPACE is set, an object of the corresponding type
   resides in instruction memory, even if its address (in the extended
   flat address space) does not reflect this.

   Similarly, if TYPE_INSTANCE_FLAG_DATA_SPACE is set, then an object of the
   corresponding type resides in the data memory space, even if
   this is not indicated by its (flat address space) address.

   If neither flag is set, the default space for functions / methods
   is instruction space, and for data objects is data memory.  */

#define TYPE_CODE_SPACE(t) \
  (TYPE_INSTANCE_FLAGS (t) & TYPE_INSTANCE_FLAG_CODE_SPACE)

#define TYPE_DATA_SPACE(t) \
  (TYPE_INSTANCE_FLAGS (t) & TYPE_INSTANCE_FLAG_DATA_SPACE)

/* * Address class flags.  Some environments provide for pointers
   whose size is different from that of a normal pointer or address
   types where the bits are interpreted differently than normal
   addresses.  The TYPE_INSTANCE_FLAG_ADDRESS_CLASS_n flags may be used in
   target specific ways to represent these different types of address
   classes.  */

#define TYPE_ADDRESS_CLASS_1(t) (TYPE_INSTANCE_FLAGS(t) \
                                 & TYPE_INSTANCE_FLAG_ADDRESS_CLASS_1)
#define TYPE_ADDRESS_CLASS_2(t) (TYPE_INSTANCE_FLAGS(t) \
				 & TYPE_INSTANCE_FLAG_ADDRESS_CLASS_2)
#define TYPE_INSTANCE_FLAG_ADDRESS_CLASS_ALL \
  (TYPE_INSTANCE_FLAG_ADDRESS_CLASS_1 | TYPE_INSTANCE_FLAG_ADDRESS_CLASS_2)
#define TYPE_ADDRESS_CLASS_ALL(t) (TYPE_INSTANCE_FLAGS(t) \
				   & TYPE_INSTANCE_FLAG_ADDRESS_CLASS_ALL)

enum dynamic_prop_kind
{
  PROP_UNDEFINED, /* Not defined.  */
  PROP_CONST,     /* Constant.  */
  PROP_ADDR_OFFSET, /* Address offset.  */
  PROP_LOCEXPR,   /* Location expression.  */
  PROP_LOCLIST    /* Location list.  */
};

union dynamic_prop_data
{
  /* Storage for constant property.  */

  LONGEST const_val;

  /* Storage for dynamic property.  */

  void *baton;
};

/* * Used to store a dynamic property.  */

struct dynamic_prop
{
  /* Determine which field of the union dynamic_prop.data is used.  */
  enum dynamic_prop_kind kind;

  /* Storage for dynamic or static value.  */
  union dynamic_prop_data data;
};

/* * Define a type's dynamic property node kind.  */
enum dynamic_prop_node_kind
{
  /* A property providing a type's data location.
     Evaluating this field yields to the location of an object's data.  */
  DYN_PROP_DATA_LOCATION,

  /* A property representing DW_AT_allocated.  The presence of this attribute
     indicates that the object of the type can be allocated/deallocated.  */
  DYN_PROP_ALLOCATED,

  /* A property representing DW_AT_allocated.  The presence of this attribute
     indicated that the object of the type can be associated.  */
  DYN_PROP_ASSOCIATED,
};

/* * List for dynamic type attributes.  */
struct dynamic_prop_list
{
  /* The kind of dynamic prop in this node.  */
  enum dynamic_prop_node_kind prop_kind;

  /* The dynamic property itself.  */
  struct dynamic_prop prop;

  /* A pointer to the next dynamic property.  */
  struct dynamic_prop_list *next;
};

/* * Determine which field of the union main_type.fields[x].loc is
   used.  */

enum field_loc_kind
  {
    FIELD_LOC_KIND_BITPOS,	/**< bitpos */
    FIELD_LOC_KIND_ENUMVAL,	/**< enumval */
    FIELD_LOC_KIND_PHYSADDR,	/**< physaddr */
    FIELD_LOC_KIND_PHYSNAME,	/**< physname */
    FIELD_LOC_KIND_DWARF_BLOCK	/**< dwarf_block */
  };

/* * A discriminant to determine which field in the
   main_type.type_specific union is being used, if any.

   For types such as TYPE_CODE_FLT, the use of this
   discriminant is really redundant, as we know from the type code
   which field is going to be used.  As such, it would be possible to
   reduce the size of this enum in order to save a bit or two for
   other fields of struct main_type.  But, since we still have extra
   room , and for the sake of clarity and consistency, we treat all fields
   of the union the same way.  */

enum type_specific_kind
{
  TYPE_SPECIFIC_NONE,
  TYPE_SPECIFIC_CPLUS_STUFF,
  TYPE_SPECIFIC_GNAT_STUFF,
  TYPE_SPECIFIC_FLOATFORMAT,
  /* Note: This is used by TYPE_CODE_FUNC and TYPE_CODE_METHOD.  */
  TYPE_SPECIFIC_FUNC,
  TYPE_SPECIFIC_SELF_TYPE
};

union type_owner
{
  struct objfile *objfile;
  struct gdbarch *gdbarch;
};

union field_location
{
  /* * Position of this field, counting in bits from start of
     containing structure.  For gdbarch_bits_big_endian=1
     targets, it is the bit offset to the MSB.  For
     gdbarch_bits_big_endian=0 targets, it is the bit offset to
     the LSB.  */

  LONGEST bitpos;

  /* * Enum value.  */
  LONGEST enumval;

  /* * For a static field, if TYPE_FIELD_STATIC_HAS_ADDR then
     physaddr is the location (in the target) of the static
     field.  Otherwise, physname is the mangled label of the
     static field.  */

  CORE_ADDR physaddr;
  const char *physname;

  /* * The field location can be computed by evaluating the
     following DWARF block.  Its DATA is allocated on
     objfile_obstack - no CU load is needed to access it.  */

  struct dwarf2_locexpr_baton *dwarf_block;
};

struct field
{
  union field_location loc;

  /* * For a function or member type, this is 1 if the argument is
     marked artificial.  Artificial arguments should not be shown
     to the user.  For TYPE_CODE_RANGE it is set if the specific
     bound is not defined.  */

  unsigned int artificial : 1;

  /* * Discriminant for union field_location.  */

  ENUM_BITFIELD(field_loc_kind) loc_kind : 3;

  /* * Size of this field, in bits, or zero if not packed.
     If non-zero in an array type, indicates the element size in
     bits (used only in Ada at the moment).
     For an unpacked field, the field's type's length
     says how many bytes the field occupies.  */

  unsigned int bitsize : 28;

  /* * In a struct or union type, type of this field.
     - In a function or member type, type of this argument.
     - In an array type, the domain-type of the array.  */

  struct type *type;

  /* * Name of field, value or argument.
     NULL for range bounds, array domains, and member function
     arguments.  */

  const char *name;
};

struct range_bounds
{
  /* * Low bound of range.  */

  struct dynamic_prop low;

  /* * High bound of range.  */

  struct dynamic_prop high;

  /* True if HIGH range bound contains the number of elements in the
     subrange. This affects how the final hight bound is computed.  */

  int flag_upper_bound_is_count : 1;

  /* True if LOW or/and HIGH are resolved into a static bound from
     a dynamic one.  */

  int flag_bound_evaluated : 1;
};

union type_specific
{
  /* * CPLUS_STUFF is for TYPE_CODE_STRUCT.  It is initialized to
     point to cplus_struct_default, a default static instance of a
     struct cplus_struct_type.  */

  struct cplus_struct_type *cplus_stuff;

  /* * GNAT_STUFF is for types for which the GNAT Ada compiler
     provides additional information.  */

  struct gnat_aux_type *gnat_stuff;

  /* * FLOATFORMAT is for TYPE_CODE_FLT.  It is a pointer to two
     floatformat objects that describe the floating-point value
     that resides within the type.  The first is for big endian
     targets and the second is for little endian targets.  */

  const struct floatformat **floatformat;

  /* * For TYPE_CODE_FUNC and TYPE_CODE_METHOD types.  */

  struct func_type *func_stuff;

  /* * For types that are pointer to member types (TYPE_CODE_METHODPTR,
     TYPE_CODE_MEMBERPTR), SELF_TYPE is the type that this pointer
     is a member of.  */

  struct type *self_type;
};

/* * Main structure representing a type in GDB.

   This structure is space-critical.  Its layout has been tweaked to
   reduce the space used.  */

struct main_type
{
  /* * Code for kind of type.  */

  ENUM_BITFIELD(type_code) code : 8;

  /* * Flags about this type.  These fields appear at this location
     because they packs nicely here.  See the TYPE_* macros for
     documentation about these fields.  */

  unsigned int flag_unsigned : 1;
  unsigned int flag_nosign : 1;
  unsigned int flag_stub : 1;
  unsigned int flag_target_stub : 1;
  unsigned int flag_static : 1;
  unsigned int flag_prototyped : 1;
  unsigned int flag_incomplete : 1;
  unsigned int flag_varargs : 1;
  unsigned int flag_vector : 1;
  unsigned int flag_stub_supported : 1;
  unsigned int flag_gnu_ifunc : 1;
  unsigned int flag_fixed_instance : 1;
  unsigned int flag_objfile_owned : 1;

  /* * True if this type was declared with "class" rather than
     "struct".  */

  unsigned int flag_declared_class : 1;

  /* * True if this is an enum type with disjoint values.  This
     affects how the enum is printed.  */

  unsigned int flag_flag_enum : 1;

  /* * A discriminant telling us which field of the type_specific
     union is being used for this type, if any.  */

  ENUM_BITFIELD(type_specific_kind) type_specific_field : 3;

  /* * Number of fields described for this type.  This field appears
     at this location because it packs nicely here.  */

  short nfields;

  /* * Name of this type, or NULL if none.

     This is used for printing only, except by poorly designed C++
     code.  For looking up a name, look for a symbol in the
     VAR_DOMAIN.  This is generally allocated in the objfile's
     obstack.  However coffread.c uses malloc.  */

  const char *name;

  /* * Tag name for this type, or NULL if none.  This means that the
     name of the type consists of a keyword followed by the tag name.
     Which keyword is determined by the type code ("struct" for
     TYPE_CODE_STRUCT, etc.).  As far as I know C/C++ are the only
     languages with this feature.

     This is used for printing only, except by poorly designed C++ code.
     For looking up a name, look for a symbol in the STRUCT_DOMAIN.
     One more legitimate use is that if TYPE_STUB is set, this is
     the name to use to look for definitions in other files.  */

  const char *tag_name;

  /* * Every type is now associated with a particular objfile, and the
     type is allocated on the objfile_obstack for that objfile.  One
     problem however, is that there are times when gdb allocates new
     types while it is not in the process of reading symbols from a
     particular objfile.  Fortunately, these happen when the type
     being created is a derived type of an existing type, such as in
     lookup_pointer_type().  So we can just allocate the new type
     using the same objfile as the existing type, but to do this we
     need a backpointer to the objfile from the existing type.  Yes
     this is somewhat ugly, but without major overhaul of the internal
     type system, it can't be avoided for now.  */

  union type_owner owner;

  /* * For a pointer type, describes the type of object pointed to.
     - For an array type, describes the type of the elements.
     - For a function or method type, describes the type of the return value.
     - For a range type, describes the type of the full range.
     - For a complex type, describes the type of each coordinate.
     - For a special record or union type encoding a dynamic-sized type
     in GNAT, a memoized pointer to a corresponding static version of
     the type.
     - Unused otherwise.  */

  struct type *target_type;

  /* * For structure and union types, a description of each field.
     For set and pascal array types, there is one "field",
     whose type is the domain type of the set or array.
     For range types, there are two "fields",
     the minimum and maximum values (both inclusive).
     For enum types, each possible value is described by one "field".
     For a function or method type, a "field" for each parameter.
     For C++ classes, there is one field for each base class (if it is
     a derived class) plus one field for each class data member.  Member
     functions are recorded elsewhere.

     Using a pointer to a separate array of fields
     allows all types to have the same size, which is useful
     because we can allocate the space for a type before
     we know what to put in it.  */

  union 
  {
    struct field *fields;

    /* * Union member used for range types.  */

    struct range_bounds *bounds;

  } flds_bnds;

  /* * Slot to point to additional language-specific fields of this
     type.  */

  union type_specific type_specific;

  /* * Contains all dynamic type properties.  */
  struct dynamic_prop_list *dyn_prop_list;
};

/* * A ``struct type'' describes a particular instance of a type, with
   some particular qualification.  */

struct type
{
  /* * Type that is a pointer to this type.
     NULL if no such pointer-to type is known yet.
     The debugger may add the address of such a type
     if it has to construct one later.  */

  struct type *pointer_type;

  /* * C++: also need a reference type.  */

  struct type *reference_type;

  /* * A C++ rvalue reference type added in C++11. */

  struct type *rvalue_reference_type;

  /* * Variant chain.  This points to a type that differs from this
     one only in qualifiers and length.  Currently, the possible
     qualifiers are const, volatile, code-space, data-space, and
     address class.  The length may differ only when one of the
     address class flags are set.  The variants are linked in a
     circular ring and share MAIN_TYPE.  */

  struct type *chain;

  /* * Flags specific to this instance of the type, indicating where
     on the ring we are.

     For TYPE_CODE_TYPEDEF the flags of the typedef type should be
     binary or-ed with the target type, with a special case for
     address class and space class.  For example if this typedef does
     not specify any new qualifiers, TYPE_INSTANCE_FLAGS is 0 and the
     instance flags are completely inherited from the target type.  No
     qualifiers can be cleared by the typedef.  See also
     check_typedef.  */
  int instance_flags;

  /* * Length of storage for a value of this type.  The value is the
     expression in host bytes of what sizeof(type) would return.  This
     size includes padding.  For example, an i386 extended-precision
     floating point value really only occupies ten bytes, but most
     ABI's declare its size to be 12 bytes, to preserve alignment.
     A `struct type' representing such a floating-point type would
     have a `length' value of 12, even though the last two bytes are
     unused.

     Since this field is expressed in host bytes, its value is appropriate
     to pass to memcpy and such (it is assumed that GDB itself always runs
     on an 8-bits addressable architecture).  However, when using it for
     target address arithmetic (e.g. adding it to a target address), the
     type_length_units function should be used in order to get the length
     expressed in target addressable memory units.  */

  unsigned int length;

  /* * Core type, shared by a group of qualified types.  */

  struct main_type *main_type;
};

#define	NULL_TYPE ((struct type *) 0)

struct fn_fieldlist
{

  /* * The overloaded name.
     This is generally allocated in the objfile's obstack.
     However stabsread.c sometimes uses malloc.  */

  const char *name;

  /* * The number of methods with this name.  */

  int length;

  /* * The list of methods.  */

  struct fn_field *fn_fields;
};



struct fn_field
{
  /* * If is_stub is clear, this is the mangled name which we can look
     up to find the address of the method (FIXME: it would be cleaner
     to have a pointer to the struct symbol here instead).

     If is_stub is set, this is the portion of the mangled name which
     specifies the arguments.  For example, "ii", if there are two int
     arguments, or "" if there are no arguments.  See gdb_mangle_name
     for the conversion from this format to the one used if is_stub is
     clear.  */

  const char *physname;

  /* * The function type for the method.
	       
     (This comment used to say "The return value of the method", but
     that's wrong.  The function type is expected here, i.e. something
     with TYPE_CODE_METHOD, and *not* the return-value type).  */

  struct type *type;

  /* * For virtual functions.  First baseclass that defines this
     virtual function.  */

  struct type *fcontext;

  /* If this method is a constructor or destructor, this field will describe
     what kind of constructor or destructor it is.  */

  union
  {
    /* The type of this constructor if IS_CONSTRUCTOR.  */
    enum ctor_kinds ctor_kind;

    /* The type of this destructor if IS_DESTRUCTOR.  */
    enum dtor_kinds dtor_kind;
  } cdtor_type;

  /* Attributes.  */

  unsigned int is_const:1;
  unsigned int is_volatile:1;
  unsigned int is_private:1;
  unsigned int is_protected:1;
  unsigned int is_artificial:1;

  /* * A stub method only has some fields valid (but they are enough
     to reconstruct the rest of the fields).  */

  unsigned int is_stub:1;

  /* * True if this function is a constructor, false otherwise.  */

  unsigned int is_constructor : 1;

  /* * True if this function is a destructor, false otherwise.  */

  unsigned int is_destructor : 1;

  /* * True if this function is aliased to an existing fn_field,
     false otherwise.  These functions should be skipped during symbol
     lookups or type printing.  */
  unsigned int is_alias : 1;

  /* * Unused.  */

<<<<<<< HEAD
  unsigned int dummy:1;
=======
  unsigned int dummy:9;
>>>>>>> 1a457753

  /* * Index into that baseclass's virtual function table, minus 2;
     else if static: VOFFSET_STATIC; else: 0.  */

  unsigned int voffset:16;

#define VOFFSET_STATIC 1

};

struct decl_field
{
  /* * Unqualified name to be prefixed by owning class qualified
     name.  */

  const char *name;

  /* * Type this typedef named NAME represents.  */

  struct type *type;

  /* * True if this field was declared public, false otherwise.  */
  unsigned int is_public : 1;

  /* * True if this field was declared protected, false otherwise.  */
  unsigned int is_protected : 1;

  /* * True if this field was declared private, false otherwise.  */
  unsigned int is_private : 1;

  /* * Unused.  */
  unsigned int dummy : 13;
};

/* * Template function/type argument information.  */

struct template_argument_info
{
    /* * Number of template arguments.  */
  unsigned short n_arguments;

  /* * The template arguments.  This is an array with n_arguments elements.  */
  struct symbol **arguments;

  /* * Default values.  An array with n_arguments elements.  Note that this
     array only describes this particular instance!  It will not describe
     default values for /all/ template instances (unless this instance uses
     all the defaults).  This is a DWARF limitation.  */
    struct symbol **default_arguments;

    /* * The kinds of arguments.  An array with n_arguments elements.  */
    enum template_argument_kinds *argument_kinds;
};

/* * C++ language-specific information for TYPE_CODE_STRUCT and
   TYPE_CODE_UNION nodes.  */

struct cplus_struct_type
  {
    /* * Number of base classes this type derives from.  The
       baseclasses are stored in the first N_BASECLASSES fields
       (i.e. the `fields' field of the struct type).  The only fields
       of struct field that are used are: type, name, loc.bitpos.  */

    short n_baseclasses;

    /* * Field number of the virtual function table pointer in VPTR_BASETYPE.
       All access to this field must be through TYPE_VPTR_FIELDNO as one
       thing it does is check whether the field has been initialized.
       Initially TYPE_RAW_CPLUS_SPECIFIC has the value of cplus_struct_default,
       which for portability reasons doesn't initialize this field.
       TYPE_VPTR_FIELDNO returns -1 for this case.

       If -1, we were unable to find the virtual function table pointer in
       initial symbol reading, and get_vptr_fieldno should be called to find
       it if possible.  get_vptr_fieldno will update this field if possible.
       Otherwise the value is left at -1.

       Unused if this type does not have virtual functions.  */

    short vptr_fieldno;

    /* * Number of methods with unique names.  All overloaded methods
       with the same name count only once.  */

    short nfn_fields;

    /* * Template arguments, if any, or NULL if this type does not represent a
       templated type.  */

    struct template_argument_info *template_arguments;

    /* * One if this struct is a dynamic class, as defined by the
       Itanium C++ ABI: if it requires a virtual table pointer,
       because it or any of its base classes have one or more virtual
       member functions or virtual base classes.  Minus one if not
       dynamic.  Zero if not yet computed.  */

    int is_dynamic : 2;

    /* * The base class which defined the virtual function table pointer.  */

    struct type *vptr_basetype;

    /* * For derived classes, the number of base classes is given by
       n_baseclasses and virtual_field_bits is a bit vector containing
       one bit per base class.  If the base class is virtual, the
       corresponding bit will be set.
       I.E, given:

       class A{};
       class B{};
       class C : public B, public virtual A {};

       B is a baseclass of C; A is a virtual baseclass for C.
       This is a C++ 2.0 language feature.  */

    B_TYPE *virtual_field_bits;

    /* * For classes with private fields, the number of fields is
       given by nfields and private_field_bits is a bit vector
       containing one bit per field.

       If the field is private, the corresponding bit will be set.  */

    B_TYPE *private_field_bits;

    /* * For classes with protected fields, the number of fields is
       given by nfields and protected_field_bits is a bit vector
       containing one bit per field.

       If the field is private, the corresponding bit will be set.  */

    B_TYPE *protected_field_bits;

    /* * For classes with fields to be ignored, either this is
       optimized out or this field has length 0.  */

    B_TYPE *ignore_field_bits;

    /* * For classes, structures, and unions, a description of each
       field, which consists of an overloaded name, followed by the
       types of arguments that the method expects, and then the name
       after it has been renamed to make it distinct.

       fn_fieldlists points to an array of nfn_fields of these.  */

    struct fn_fieldlist *fn_fieldlists;

    /* * typedefs defined inside this class.  typedef_field points to
       an array of typedef_field_count elements.  */

    struct decl_field *typedef_field;

    unsigned typedef_field_count;

    /* * The nested types defined by this type.  nested_types points to
       an array of nested_types_count elements.  */

    struct decl_field *nested_types;

    unsigned nested_types_count;
  };

/* * Struct used to store conversion rankings.  */

struct rank
  {
    short rank;

    /* * When two conversions are of the same type and therefore have
       the same rank, subrank is used to differentiate the two.

       Eg: Two derived-class-pointer to base-class-pointer conversions
       would both have base pointer conversion rank, but the
       conversion with the shorter distance to the ancestor is
       preferable.  'subrank' would be used to reflect that.  */

    short subrank;
  };

/* * Struct used for ranking a function for overload resolution.  */

struct badness_vector
  {
    int length;
    struct rank *rank;
  };

/* * GNAT Ada-specific information for various Ada types.  */

struct gnat_aux_type
  {
    /* * Parallel type used to encode information about dynamic types
       used in Ada (such as variant records, variable-size array,
       etc).  */
    struct type* descriptive_type;
  };

/* * For TYPE_CODE_FUNC and TYPE_CODE_METHOD types.  */

struct func_type
  {
    /* * The calling convention for targets supporting multiple ABIs.
       Right now this is only fetched from the Dwarf-2
       DW_AT_calling_convention attribute.  The value is one of the
       DW_CC enum dwarf_calling_convention constants.  */

    unsigned calling_convention : 8;

    /* * Whether this function normally returns to its caller.  It is
       set from the DW_AT_noreturn attribute if set on the
       DW_TAG_subprogram.  */

    unsigned int is_noreturn : 1;

    /* * Only those DW_TAG_call_site's in this function that have
       DW_AT_call_tail_call set are linked in this list.  Function
       without its tail call list complete
       (DW_AT_call_all_tail_calls or its superset
       DW_AT_call_all_calls) has TAIL_CALL_LIST NULL, even if some
       DW_TAG_call_site's exist in such function. */

    struct call_site *tail_call_list;

    /* * For method types (TYPE_CODE_METHOD), the aggregate type that
       contains the method.  */

    struct type *self_type;
  };

/* struct call_site_parameter can be referenced in callees by several ways.  */

enum call_site_parameter_kind
{
  /* * Use field call_site_parameter.u.dwarf_reg.  */
  CALL_SITE_PARAMETER_DWARF_REG,

  /* * Use field call_site_parameter.u.fb_offset.  */
  CALL_SITE_PARAMETER_FB_OFFSET,

  /* * Use field call_site_parameter.u.param_offset.  */
  CALL_SITE_PARAMETER_PARAM_OFFSET
};

struct call_site_target
{
  union field_location loc;

  /* * Discriminant for union field_location.  */

  ENUM_BITFIELD(field_loc_kind) loc_kind : 3;
};

union call_site_parameter_u
{
  /* * DW_TAG_formal_parameter's DW_AT_location's DW_OP_regX
     as DWARF register number, for register passed
     parameters.  */

  int dwarf_reg;

  /* * Offset from the callee's frame base, for stack passed
     parameters.  This equals offset from the caller's stack
     pointer.  */

  CORE_ADDR fb_offset;

  /* * Offset relative to the start of this PER_CU to
     DW_TAG_formal_parameter which is referenced by both
     caller and the callee.  */

  cu_offset param_cu_off;
};

struct call_site_parameter
{
  ENUM_BITFIELD (call_site_parameter_kind) kind : 2;

  union call_site_parameter_u u;

  /* * DW_TAG_formal_parameter's DW_AT_call_value.  It is never NULL.  */

  const gdb_byte *value;
  size_t value_size;

  /* * DW_TAG_formal_parameter's DW_AT_call_data_value.
     It may be NULL if not provided by DWARF.  */

  const gdb_byte *data_value;
  size_t data_value_size;
};

/* * A place where a function gets called from, represented by
   DW_TAG_call_site.  It can be looked up from symtab->call_site_htab.  */

struct call_site
  {
    /* * Address of the first instruction after this call.  It must be
       the first field as we overload core_addr_hash and core_addr_eq
       for it.  */

    CORE_ADDR pc;

    /* * List successor with head in FUNC_TYPE.TAIL_CALL_LIST.  */

    struct call_site *tail_call_next;

    /* * Describe DW_AT_call_target.  Missing attribute uses
       FIELD_LOC_KIND_DWARF_BLOCK with FIELD_DWARF_BLOCK == NULL.  */

    struct call_site_target target;

    /* * Size of the PARAMETER array.  */

    unsigned parameter_count;

    /* * CU of the function where the call is located.  It gets used
       for DWARF blocks execution in the parameter array below.  */

    struct dwarf2_per_cu_data *per_cu;

    /* * Describe DW_TAG_call_site's DW_TAG_formal_parameter.  */

    struct call_site_parameter parameter[1];
  };

/* * The default value of TYPE_CPLUS_SPECIFIC(T) points to this shared
   static structure.  */

extern const struct cplus_struct_type cplus_struct_default;

extern void allocate_cplus_struct_type (struct type *);

#define INIT_CPLUS_SPECIFIC(type) \
  (TYPE_SPECIFIC_FIELD (type) = TYPE_SPECIFIC_CPLUS_STUFF, \
   TYPE_RAW_CPLUS_SPECIFIC (type) = (struct cplus_struct_type*) \
   &cplus_struct_default)

#define ALLOCATE_CPLUS_STRUCT_TYPE(type) allocate_cplus_struct_type (type)

#define HAVE_CPLUS_STRUCT(type) \
  (TYPE_SPECIFIC_FIELD (type) == TYPE_SPECIFIC_CPLUS_STUFF \
   && TYPE_RAW_CPLUS_SPECIFIC (type) !=  &cplus_struct_default)

extern const struct gnat_aux_type gnat_aux_default;

extern void allocate_gnat_aux_type (struct type *);

#define INIT_GNAT_SPECIFIC(type) \
  (TYPE_SPECIFIC_FIELD (type) = TYPE_SPECIFIC_GNAT_STUFF, \
   TYPE_GNAT_SPECIFIC (type) = (struct gnat_aux_type *) &gnat_aux_default)
#define ALLOCATE_GNAT_AUX_TYPE(type) allocate_gnat_aux_type (type)
/* * A macro that returns non-zero if the type-specific data should be
   read as "gnat-stuff".  */
#define HAVE_GNAT_AUX_INFO(type) \
  (TYPE_SPECIFIC_FIELD (type) == TYPE_SPECIFIC_GNAT_STUFF)

#define INIT_FUNC_SPECIFIC(type)					       \
  (TYPE_SPECIFIC_FIELD (type) = TYPE_SPECIFIC_FUNC,			       \
   TYPE_MAIN_TYPE (type)->type_specific.func_stuff = (struct func_type *)      \
     TYPE_ZALLOC (type,							       \
		  sizeof (*TYPE_MAIN_TYPE (type)->type_specific.func_stuff)))

#define TYPE_INSTANCE_FLAGS(thistype) (thistype)->instance_flags
#define TYPE_MAIN_TYPE(thistype) (thistype)->main_type
#define TYPE_NAME(thistype) TYPE_MAIN_TYPE(thistype)->name
#define TYPE_TAG_NAME(type) TYPE_MAIN_TYPE(type)->tag_name
#define TYPE_TARGET_TYPE(thistype) TYPE_MAIN_TYPE(thistype)->target_type
#define TYPE_POINTER_TYPE(thistype) (thistype)->pointer_type
#define TYPE_REFERENCE_TYPE(thistype) (thistype)->reference_type
#define TYPE_RVALUE_REFERENCE_TYPE(thistype) (thistype)->rvalue_reference_type
#define TYPE_CHAIN(thistype) (thistype)->chain
/* * Note that if thistype is a TYPEDEF type, you have to call check_typedef.
   But check_typedef does set the TYPE_LENGTH of the TYPEDEF type,
   so you only have to call check_typedef once.  Since allocate_value
   calls check_typedef, TYPE_LENGTH (VALUE_TYPE (X)) is safe.  */
#define TYPE_LENGTH(thistype) (thistype)->length
/* * Note that TYPE_CODE can be TYPE_CODE_TYPEDEF, so if you want the real
   type, you need to do TYPE_CODE (check_type (this_type)).  */
#define TYPE_CODE(thistype) TYPE_MAIN_TYPE(thistype)->code
#define TYPE_NFIELDS(thistype) TYPE_MAIN_TYPE(thistype)->nfields
#define TYPE_FIELDS(thistype) TYPE_MAIN_TYPE(thistype)->flds_bnds.fields

#define TYPE_INDEX_TYPE(type) TYPE_FIELD_TYPE (type, 0)
#define TYPE_RANGE_DATA(thistype) TYPE_MAIN_TYPE(thistype)->flds_bnds.bounds
#define TYPE_LOW_BOUND(range_type) \
  TYPE_RANGE_DATA(range_type)->low.data.const_val
#define TYPE_HIGH_BOUND(range_type) \
  TYPE_RANGE_DATA(range_type)->high.data.const_val
#define TYPE_LOW_BOUND_UNDEFINED(range_type) \
  (TYPE_RANGE_DATA(range_type)->low.kind == PROP_UNDEFINED)
#define TYPE_HIGH_BOUND_UNDEFINED(range_type) \
  (TYPE_RANGE_DATA(range_type)->high.kind == PROP_UNDEFINED)
#define TYPE_HIGH_BOUND_KIND(range_type) \
  TYPE_RANGE_DATA(range_type)->high.kind
#define TYPE_LOW_BOUND_KIND(range_type) \
  TYPE_RANGE_DATA(range_type)->low.kind

/* Property accessors for the type data location.  */
#define TYPE_DATA_LOCATION(thistype) \
  get_dyn_prop (DYN_PROP_DATA_LOCATION, thistype)
#define TYPE_DATA_LOCATION_BATON(thistype) \
  TYPE_DATA_LOCATION (thistype)->data.baton
#define TYPE_DATA_LOCATION_ADDR(thistype) \
  TYPE_DATA_LOCATION (thistype)->data.const_val
#define TYPE_DATA_LOCATION_KIND(thistype) \
  TYPE_DATA_LOCATION (thistype)->kind

/* Property accessors for the type allocated/associated.  */
#define TYPE_ALLOCATED_PROP(thistype) \
  get_dyn_prop (DYN_PROP_ALLOCATED, thistype)
#define TYPE_ASSOCIATED_PROP(thistype) \
  get_dyn_prop (DYN_PROP_ASSOCIATED, thistype)

/* Attribute accessors for dynamic properties.  */
#define TYPE_DYN_PROP_LIST(thistype) \
  TYPE_MAIN_TYPE(thistype)->dyn_prop_list
#define TYPE_DYN_PROP_BATON(dynprop) \
  dynprop->data.baton
#define TYPE_DYN_PROP_ADDR(dynprop) \
  dynprop->data.const_val
#define TYPE_DYN_PROP_KIND(dynprop) \
  dynprop->kind


/* Moto-specific stuff for FORTRAN arrays.  */

#define TYPE_ARRAY_UPPER_BOUND_IS_UNDEFINED(arraytype) \
   TYPE_HIGH_BOUND_UNDEFINED(TYPE_INDEX_TYPE(arraytype))
#define TYPE_ARRAY_LOWER_BOUND_IS_UNDEFINED(arraytype) \
   TYPE_LOW_BOUND_UNDEFINED(TYPE_INDEX_TYPE(arraytype))

#define TYPE_ARRAY_UPPER_BOUND_VALUE(arraytype) \
   (TYPE_HIGH_BOUND(TYPE_INDEX_TYPE((arraytype))))

#define TYPE_ARRAY_LOWER_BOUND_VALUE(arraytype) \
   (TYPE_LOW_BOUND(TYPE_INDEX_TYPE((arraytype))))

/* C++ */

#define TYPE_SELF_TYPE(thistype) internal_type_self_type (thistype)
/* Do not call this, use TYPE_SELF_TYPE.  */
extern struct type *internal_type_self_type (struct type *);
extern void set_type_self_type (struct type *, struct type *);

extern int internal_type_vptr_fieldno (struct type *);
extern void set_type_vptr_fieldno (struct type *, int);
extern struct type *internal_type_vptr_basetype (struct type *);
extern void set_type_vptr_basetype (struct type *, struct type *);
#define TYPE_VPTR_FIELDNO(thistype) internal_type_vptr_fieldno (thistype)
#define TYPE_VPTR_BASETYPE(thistype) internal_type_vptr_basetype (thistype)

#define TYPE_NFN_FIELDS(thistype) TYPE_CPLUS_SPECIFIC(thistype)->nfn_fields
#define TYPE_SPECIFIC_FIELD(thistype) \
  TYPE_MAIN_TYPE(thistype)->type_specific_field
/* We need this tap-dance with the TYPE_RAW_SPECIFIC because of the case
   where we're trying to print an Ada array using the C language.
   In that case, there is no "cplus_stuff", but the C language assumes
   that there is.  What we do, in that case, is pretend that there is
   an implicit one which is the default cplus stuff.  */
#define TYPE_CPLUS_SPECIFIC(thistype) \
   (!HAVE_CPLUS_STRUCT(thistype) \
    ? (struct cplus_struct_type*)&cplus_struct_default \
    : TYPE_RAW_CPLUS_SPECIFIC(thistype))
#define TYPE_RAW_CPLUS_SPECIFIC(thistype) TYPE_MAIN_TYPE(thistype)->type_specific.cplus_stuff
#define TYPE_FLOATFORMAT(thistype) TYPE_MAIN_TYPE(thistype)->type_specific.floatformat
#define TYPE_GNAT_SPECIFIC(thistype) TYPE_MAIN_TYPE(thistype)->type_specific.gnat_stuff
#define TYPE_DESCRIPTIVE_TYPE(thistype) TYPE_GNAT_SPECIFIC(thistype)->descriptive_type
#define TYPE_CALLING_CONVENTION(thistype) TYPE_MAIN_TYPE(thistype)->type_specific.func_stuff->calling_convention
#define TYPE_NO_RETURN(thistype) TYPE_MAIN_TYPE(thistype)->type_specific.func_stuff->is_noreturn
#define TYPE_TAIL_CALL_LIST(thistype) TYPE_MAIN_TYPE(thistype)->type_specific.func_stuff->tail_call_list
#define TYPE_BASECLASS(thistype,index) TYPE_FIELD_TYPE(thistype, index)
#define TYPE_N_BASECLASSES(thistype) TYPE_CPLUS_SPECIFIC(thistype)->n_baseclasses
#define TYPE_BASECLASS_NAME(thistype,index) TYPE_FIELD_NAME(thistype, index)
#define TYPE_BASECLASS_BITPOS(thistype,index) TYPE_FIELD_BITPOS(thistype,index)
#define BASETYPE_VIA_PUBLIC(thistype, index) \
  ((!TYPE_FIELD_PRIVATE(thistype, index)) && (!TYPE_FIELD_PROTECTED(thistype, index)))
#define TYPE_CPLUS_DYNAMIC(thistype) TYPE_CPLUS_SPECIFIC (thistype)->is_dynamic

#define BASETYPE_VIA_VIRTUAL(thistype, index) \
  (TYPE_CPLUS_SPECIFIC(thistype)->virtual_field_bits == NULL ? 0 \
    : B_TST(TYPE_CPLUS_SPECIFIC(thistype)->virtual_field_bits, (index)))

#define FIELD_TYPE(thisfld) ((thisfld).type)
#define FIELD_NAME(thisfld) ((thisfld).name)
#define FIELD_LOC_KIND(thisfld) ((thisfld).loc_kind)
#define FIELD_BITPOS_LVAL(thisfld) ((thisfld).loc.bitpos)
#define FIELD_BITPOS(thisfld) (FIELD_BITPOS_LVAL (thisfld) + 0)
#define FIELD_ENUMVAL_LVAL(thisfld) ((thisfld).loc.enumval)
#define FIELD_ENUMVAL(thisfld) (FIELD_ENUMVAL_LVAL (thisfld) + 0)
#define FIELD_STATIC_PHYSNAME(thisfld) ((thisfld).loc.physname)
#define FIELD_STATIC_PHYSADDR(thisfld) ((thisfld).loc.physaddr)
#define FIELD_DWARF_BLOCK(thisfld) ((thisfld).loc.dwarf_block)
#define SET_FIELD_BITPOS(thisfld, bitpos)			\
  (FIELD_LOC_KIND (thisfld) = FIELD_LOC_KIND_BITPOS,		\
   FIELD_BITPOS_LVAL (thisfld) = (bitpos))
#define SET_FIELD_ENUMVAL(thisfld, enumval)			\
  (FIELD_LOC_KIND (thisfld) = FIELD_LOC_KIND_ENUMVAL,		\
   FIELD_ENUMVAL_LVAL (thisfld) = (enumval))
#define SET_FIELD_PHYSNAME(thisfld, name)			\
  (FIELD_LOC_KIND (thisfld) = FIELD_LOC_KIND_PHYSNAME,		\
   FIELD_STATIC_PHYSNAME (thisfld) = (name))
#define SET_FIELD_PHYSADDR(thisfld, addr)			\
  (FIELD_LOC_KIND (thisfld) = FIELD_LOC_KIND_PHYSADDR,		\
   FIELD_STATIC_PHYSADDR (thisfld) = (addr))
#define SET_FIELD_DWARF_BLOCK(thisfld, addr)			\
  (FIELD_LOC_KIND (thisfld) = FIELD_LOC_KIND_DWARF_BLOCK,	\
   FIELD_DWARF_BLOCK (thisfld) = (addr))
#define FIELD_ARTIFICIAL(thisfld) ((thisfld).artificial)
#define FIELD_BITSIZE(thisfld) ((thisfld).bitsize)

#define TYPE_FIELD(thistype, n) TYPE_MAIN_TYPE(thistype)->flds_bnds.fields[n]
#define TYPE_FIELD_TYPE(thistype, n) FIELD_TYPE(TYPE_FIELD(thistype, n))
#define TYPE_FIELD_NAME(thistype, n) FIELD_NAME(TYPE_FIELD(thistype, n))
#define TYPE_FIELD_LOC_KIND(thistype, n) FIELD_LOC_KIND (TYPE_FIELD (thistype, n))
#define TYPE_FIELD_BITPOS(thistype, n) FIELD_BITPOS (TYPE_FIELD (thistype, n))
#define TYPE_FIELD_ENUMVAL(thistype, n) FIELD_ENUMVAL (TYPE_FIELD (thistype, n))
#define TYPE_FIELD_STATIC_PHYSNAME(thistype, n) FIELD_STATIC_PHYSNAME (TYPE_FIELD (thistype, n))
#define TYPE_FIELD_STATIC_PHYSADDR(thistype, n) FIELD_STATIC_PHYSADDR (TYPE_FIELD (thistype, n))
#define TYPE_FIELD_DWARF_BLOCK(thistype, n) FIELD_DWARF_BLOCK (TYPE_FIELD (thistype, n))
#define TYPE_FIELD_ARTIFICIAL(thistype, n) FIELD_ARTIFICIAL(TYPE_FIELD(thistype,n))
#define TYPE_FIELD_BITSIZE(thistype, n) FIELD_BITSIZE(TYPE_FIELD(thistype,n))
#define TYPE_FIELD_PACKED(thistype, n) (FIELD_BITSIZE(TYPE_FIELD(thistype,n))!=0)

#define TYPE_FIELD_PRIVATE_BITS(thistype) \
  TYPE_CPLUS_SPECIFIC(thistype)->private_field_bits
#define TYPE_FIELD_PROTECTED_BITS(thistype) \
  TYPE_CPLUS_SPECIFIC(thistype)->protected_field_bits
#define TYPE_FIELD_IGNORE_BITS(thistype) \
  TYPE_CPLUS_SPECIFIC(thistype)->ignore_field_bits
#define TYPE_FIELD_VIRTUAL_BITS(thistype) \
  TYPE_CPLUS_SPECIFIC(thistype)->virtual_field_bits
#define SET_TYPE_FIELD_PRIVATE(thistype, n) \
  B_SET (TYPE_CPLUS_SPECIFIC(thistype)->private_field_bits, (n))
#define SET_TYPE_FIELD_PROTECTED(thistype, n) \
  B_SET (TYPE_CPLUS_SPECIFIC(thistype)->protected_field_bits, (n))
#define SET_TYPE_FIELD_IGNORE(thistype, n) \
  B_SET (TYPE_CPLUS_SPECIFIC(thistype)->ignore_field_bits, (n))
#define SET_TYPE_FIELD_VIRTUAL(thistype, n) \
  B_SET (TYPE_CPLUS_SPECIFIC(thistype)->virtual_field_bits, (n))
#define TYPE_FIELD_PRIVATE(thistype, n) \
  (TYPE_CPLUS_SPECIFIC(thistype)->private_field_bits == NULL ? 0 \
    : B_TST(TYPE_CPLUS_SPECIFIC(thistype)->private_field_bits, (n)))
#define TYPE_FIELD_PROTECTED(thistype, n) \
  (TYPE_CPLUS_SPECIFIC(thistype)->protected_field_bits == NULL ? 0 \
    : B_TST(TYPE_CPLUS_SPECIFIC(thistype)->protected_field_bits, (n)))
#define TYPE_FIELD_IGNORE(thistype, n) \
  (TYPE_CPLUS_SPECIFIC(thistype)->ignore_field_bits == NULL ? 0 \
    : B_TST(TYPE_CPLUS_SPECIFIC(thistype)->ignore_field_bits, (n)))
#define TYPE_FIELD_VIRTUAL(thistype, n) \
  (TYPE_CPLUS_SPECIFIC(thistype)->virtual_field_bits == NULL ? 0 \
    : B_TST(TYPE_CPLUS_SPECIFIC(thistype)->virtual_field_bits, (n)))

#define TYPE_FN_FIELDLISTS(thistype) TYPE_CPLUS_SPECIFIC(thistype)->fn_fieldlists
#define TYPE_FN_FIELDLIST(thistype, n) TYPE_CPLUS_SPECIFIC(thistype)->fn_fieldlists[n]
#define TYPE_FN_FIELDLIST1(thistype, n) TYPE_CPLUS_SPECIFIC(thistype)->fn_fieldlists[n].fn_fields
#define TYPE_FN_FIELDLIST_NAME(thistype, n) TYPE_CPLUS_SPECIFIC(thistype)->fn_fieldlists[n].name
#define TYPE_FN_FIELDLIST_LENGTH(thistype, n) TYPE_CPLUS_SPECIFIC(thistype)->fn_fieldlists[n].length

#define TYPE_TEMPLATE_ARGUMENT_INFO(thistype) \
  TYPE_CPLUS_SPECIFIC (thistype)->template_arguments
#define TYPE_N_TEMPLATE_ARGUMENTS(thistype) \
  (TYPE_TEMPLATE_ARGUMENT_INFO (thistype) == NULL ? 0 \
   : TYPE_TEMPLATE_ARGUMENT_INFO (thistype)->n_arguments)
#define TYPE_TEMPLATE_ARGUMENTS(thistype) \
  (TYPE_TEMPLATE_ARGUMENT_INFO (thistype) == NULL ? NULL \
   : TYPE_TEMPLATE_ARGUMENT_INFO (thistype)->arguments)
#define TYPE_TEMPLATE_ARGUMENT(thistype, n) \
  TYPE_TEMPLATE_ARGUMENT_INFO (thistype)->arguments[n]
#define TYPE_TEMPLATE_ARGUMENT_KINDS(thistype) \
  TYPE_TEMPLATE_ARGUMENT_INFO (thistype)->argument_kinds
#define TYPE_TEMPLATE_ARGUMENT_KIND(thistype, n) \
  TYPE_TEMPLATE_ARGUMENT_INFO (thistype)->argument_kinds[n]
#define TYPE_TEMPLATE_DEFAULT_ARGUMENTS(thistype) \
  TYPE_TEMPLATE_ARGUMENT_INFO (thistype)->default_arguments
#define TYPE_TEMPLATE_DEFAULT_ARGUMENT(thistype, n) \
  TYPE_TEMPLATE_ARGUMENT_INFO (thistype)->default_arguments[n]

#define TYPE_FN_FIELD(thisfn, n) (thisfn)[n]
#define TYPE_FN_FIELD_PHYSNAME(thisfn, n) (thisfn)[n].physname
#define TYPE_FN_FIELD_TYPE(thisfn, n) (thisfn)[n].type
#define TYPE_FN_FIELD_ARGS(thisfn, n) TYPE_FIELDS ((thisfn)[n].type)
#define TYPE_FN_FIELD_CONST(thisfn, n) ((thisfn)[n].is_const)
#define TYPE_FN_FIELD_VOLATILE(thisfn, n) ((thisfn)[n].is_volatile)
#define TYPE_FN_FIELD_PRIVATE(thisfn, n) ((thisfn)[n].is_private)
#define TYPE_FN_FIELD_PROTECTED(thisfn, n) ((thisfn)[n].is_protected)
#define TYPE_FN_FIELD_ARTIFICIAL(thisfn, n) ((thisfn)[n].is_artificial)
#define TYPE_FN_FIELD_STUB(thisfn, n) ((thisfn)[n].is_stub)
#define TYPE_FN_FIELD_CONSTRUCTOR(thisfn, n) ((thisfn)[n].is_constructor)
#define TYPE_FN_FIELD_DESTRUCTOR(thisfn, n) ((thisfn)[n].is_destructor)
#define TYPE_FN_FIELD_ALIAS(thisfn, n) ((thisfn)[n].is_alias)
#define TYPE_FN_FIELD_FCONTEXT(thisfn, n) ((thisfn)[n].fcontext)
#define TYPE_FN_FIELD_VOFFSET(thisfn, n) ((thisfn)[n].voffset-2)
#define TYPE_FN_FIELD_VIRTUAL_P(thisfn, n) ((thisfn)[n].voffset > 1)
#define TYPE_FN_FIELD_STATIC_P(thisfn, n) ((thisfn)[n].voffset == VOFFSET_STATIC)

/* Accessors for types and typedefs defined by a class.  */
#define TYPE_TYPEDEF_FIELD_ARRAY(thistype)	\
  TYPE_CPLUS_SPECIFIC (thistype)->typedef_field
#define TYPE_TYPEDEF_FIELD(thistype, n) \
  TYPE_CPLUS_SPECIFIC (thistype)->typedef_field[n]
#define TYPE_TYPEDEF_FIELD_NAME(thistype, n) \
  TYPE_TYPEDEF_FIELD (thistype, n).name
#define TYPE_TYPEDEF_FIELD_TYPE(thistype, n) \
  TYPE_TYPEDEF_FIELD (thistype, n).type
#define TYPE_TYPEDEF_FIELD_COUNT(thistype) \
  TYPE_CPLUS_SPECIFIC (thistype)->typedef_field_count
#define TYPE_TYPEDEF_FIELD_PUBLIC(thistype, n)	\
  TYPE_TYPEDEF_FIELD (thistype, n).is_public
#define TYPE_TYPEDEF_FIELD_PROTECTED(thistype, n) \
  TYPE_TYPEDEF_FIELD (thistype, n).is_protected
#define TYPE_TYPEDEF_FIELD_PRIVATE(thistype, n)	\
  TYPE_TYPEDEF_FIELD (thistype, n).is_private

#define TYPE_NESTED_TYPES_ARRAY(thistype)	\
  TYPE_CPLUS_SPECIFIC (thistype)->nested_types
#define TYPE_NESTED_TYPES_FIELD(thistype, n) \
  TYPE_CPLUS_SPECIFIC (thistype)->nested_types[n]
#define TYPE_NESTED_TYPES_FIELD_NAME(thistype, n) \
  TYPE_NESTED_TYPES_FIELD (thistype, n).name
#define TYPE_NESTED_TYPES_FIELD_TYPE(thistype, n) \
  TYPE_NESTED_TYPES_FIELD (thistype, n).type
#define TYPE_NESTED_TYPES_COUNT(thistype) \
  TYPE_CPLUS_SPECIFIC (thistype)->nested_types_count
#define TYPE_NESTED_TYPES_FIELD_PUBLIC(thistype, n)	\
  TYPE_NESTED_TYPES_FIELD (thistype, n).is_public
#define TYPE_NESTED_TYPES_FIELD_PROTECTED(thistype, n) \
  TYPE_NESTED_TYPES_FIELD (thistype, n).is_protected
#define TYPE_NESTED_TYPES_FIELD_PRIVATE(thistype, n)	\
  TYPE_NESTED_TYPES_FIELD (thistype, n).is_private

#define TYPE_IS_OPAQUE(thistype) \
  (((TYPE_CODE (thistype) == TYPE_CODE_STRUCT) \
    || (TYPE_CODE (thistype) == TYPE_CODE_UNION)) \
   && (TYPE_NFIELDS (thistype) == 0) \
   && (!HAVE_CPLUS_STRUCT (thistype) \
       || TYPE_NFN_FIELDS (thistype) == 0) \
   && (TYPE_STUB (thistype) || !TYPE_STUB_SUPPORTED (thistype)))

/* * A helper macro that returns the name of a type or "unnamed type"
   if the type has no name.  */

#define TYPE_SAFE_NAME(type) \
  (TYPE_NAME (type) ? TYPE_NAME (type) : _("<unnamed type>"))

/* * A helper macro that returns the name of an error type.  If the
   type has a name, it is used; otherwise, a default is used.  */

#define TYPE_ERROR_NAME(type) \
  (TYPE_NAME (type) ? TYPE_NAME (type) : _("<error type>"))

struct builtin_type
{
  /* Integral types.  */

  /* Implicit size/sign (based on the architecture's ABI).  */
  struct type *builtin_void;
  struct type *builtin_char;
  struct type *builtin_short;
  struct type *builtin_int;
  struct type *builtin_long;
  struct type *builtin_signed_char;
  struct type *builtin_unsigned_char;
  struct type *builtin_unsigned_short;
  struct type *builtin_unsigned_int;
  struct type *builtin_unsigned_long;
  struct type *builtin_float;
  struct type *builtin_double;
  struct type *builtin_long_double;
  struct type *builtin_complex;
  struct type *builtin_double_complex;
  struct type *builtin_string;
  struct type *builtin_bool;
  struct type *builtin_long_long;
  struct type *builtin_unsigned_long_long;
  struct type *builtin_decfloat;
  struct type *builtin_decdouble;
  struct type *builtin_declong;

  /* "True" character types.
      We use these for the '/c' print format, because c_char is just a
      one-byte integral type, which languages less laid back than C
      will print as ... well, a one-byte integral type.  */
  struct type *builtin_true_char;
  struct type *builtin_true_unsigned_char;

  /* Explicit sizes - see C9X <intypes.h> for naming scheme.  The "int0"
     is for when an architecture needs to describe a register that has
     no size.  */
  struct type *builtin_int0;
  struct type *builtin_int8;
  struct type *builtin_uint8;
  struct type *builtin_int16;
  struct type *builtin_uint16;
  struct type *builtin_int32;
  struct type *builtin_uint32;
  struct type *builtin_int64;
  struct type *builtin_uint64;
  struct type *builtin_int128;
  struct type *builtin_uint128;

  /* Wide character types.  */
  struct type *builtin_char16;
  struct type *builtin_char32;
  struct type *builtin_wchar;

  /* Pointer types.  */

  /* * `pointer to data' type.  Some target platforms use an implicitly
     {sign,zero} -extended 32-bit ABI pointer on a 64-bit ISA.  */
  struct type *builtin_data_ptr;

  /* * `pointer to function (returning void)' type.  Harvard
     architectures mean that ABI function and code pointers are not
     interconvertible.  Similarly, since ANSI, C standards have
     explicitly said that pointers to functions and pointers to data
     are not interconvertible --- that is, you can't cast a function
     pointer to void * and back, and expect to get the same value.
     However, all function pointer types are interconvertible, so void
     (*) () can server as a generic function pointer.  */

  struct type *builtin_func_ptr;

  /* * `function returning pointer to function (returning void)' type.
     The final void return type is not significant for it.  */

  struct type *builtin_func_func;

  /* Special-purpose types.  */

  /* * This type is used to represent a GDB internal function.  */

  struct type *internal_fn;

  /* * This type is used to represent an xmethod.  */
  struct type *xmethod;
};

/* * Return the type table for the specified architecture.  */

extern const struct builtin_type *builtin_type (struct gdbarch *gdbarch);

/* * Per-objfile types used by symbol readers.  */

struct objfile_type
{
  /* Basic types based on the objfile architecture.  */
  struct type *builtin_void;
  struct type *builtin_char;
  struct type *builtin_short;
  struct type *builtin_int;
  struct type *builtin_long;
  struct type *builtin_long_long;
  struct type *builtin_signed_char;
  struct type *builtin_unsigned_char;
  struct type *builtin_unsigned_short;
  struct type *builtin_unsigned_int;
  struct type *builtin_unsigned_long;
  struct type *builtin_unsigned_long_long;
  struct type *builtin_float;
  struct type *builtin_double;
  struct type *builtin_long_double;

  /* * This type is used to represent symbol addresses.  */
  struct type *builtin_core_addr;

  /* * This type represents a type that was unrecognized in symbol
     read-in.  */
  struct type *builtin_error;

  /* * Types used for symbols with no debug information.  */
  struct type *nodebug_text_symbol;
  struct type *nodebug_text_gnu_ifunc_symbol;
  struct type *nodebug_got_plt_symbol;
  struct type *nodebug_data_symbol;
  struct type *nodebug_unknown_symbol;
  struct type *nodebug_tls_symbol;
};

/* * Return the type table for the specified objfile.  */

extern const struct objfile_type *objfile_type (struct objfile *objfile);
 
/* Explicit floating-point formats.  See "floatformat.h".  */
extern const struct floatformat *floatformats_ieee_half[BFD_ENDIAN_UNKNOWN];
extern const struct floatformat *floatformats_ieee_single[BFD_ENDIAN_UNKNOWN];
extern const struct floatformat *floatformats_ieee_double[BFD_ENDIAN_UNKNOWN];
extern const struct floatformat *floatformats_ieee_double_littlebyte_bigword[BFD_ENDIAN_UNKNOWN];
extern const struct floatformat *floatformats_i387_ext[BFD_ENDIAN_UNKNOWN];
extern const struct floatformat *floatformats_m68881_ext[BFD_ENDIAN_UNKNOWN];
extern const struct floatformat *floatformats_arm_ext[BFD_ENDIAN_UNKNOWN];
extern const struct floatformat *floatformats_ia64_spill[BFD_ENDIAN_UNKNOWN];
extern const struct floatformat *floatformats_ia64_quad[BFD_ENDIAN_UNKNOWN];
extern const struct floatformat *floatformats_vax_f[BFD_ENDIAN_UNKNOWN];
extern const struct floatformat *floatformats_vax_d[BFD_ENDIAN_UNKNOWN];
extern const struct floatformat *floatformats_ibm_long_double[BFD_ENDIAN_UNKNOWN];


/* * Allocate space for storing data associated with a particular
   type.  We ensure that the space is allocated using the same
   mechanism that was used to allocate the space for the type
   structure itself.  I.e.  if the type is on an objfile's
   objfile_obstack, then the space for data associated with that type
   will also be allocated on the objfile_obstack.  If the type is not
   associated with any particular objfile (such as builtin types),
   then the data space will be allocated with xmalloc, the same as for
   the type structure.  */

#define TYPE_ALLOC(t,size)  \
   (TYPE_OBJFILE_OWNED (t) \
    ? obstack_alloc (&TYPE_OBJFILE (t) -> objfile_obstack, size) \
    : xmalloc (size))

#define TYPE_ZALLOC(t,size)  \
   (TYPE_OBJFILE_OWNED (t) \
    ? memset (obstack_alloc (&TYPE_OBJFILE (t)->objfile_obstack, size),  \
	      0, size)  \
    : xzalloc (size))

/* Use alloc_type to allocate a type owned by an objfile.  Use
   alloc_type_arch to allocate a type owned by an architecture.  Use
   alloc_type_copy to allocate a type with the same owner as a
   pre-existing template type, no matter whether objfile or
   gdbarch.  */
extern struct type *alloc_type (struct objfile *);
extern struct type *alloc_type_arch (struct gdbarch *);
extern struct type *alloc_type_copy (const struct type *);

/* * Return the type's architecture.  For types owned by an
   architecture, that architecture is returned.  For types owned by an
   objfile, that objfile's architecture is returned.  */

extern struct gdbarch *get_type_arch (const struct type *);

/* * This returns the target type (or NULL) of TYPE, also skipping
   past typedefs.  */

extern struct type *get_target_type (struct type *type);

/* Return the equivalent of TYPE_LENGTH, but in number of target
   addressable memory units of the associated gdbarch instead of bytes.  */

extern unsigned int type_length_units (struct type *type);

/* * Helper function to construct objfile-owned types.  */

extern struct type *init_type (struct objfile *, enum type_code, int,
			       const char *);
extern struct type *init_integer_type (struct objfile *, int, int,
				       const char *);
extern struct type *init_character_type (struct objfile *, int, int,
					 const char *);
extern struct type *init_boolean_type (struct objfile *, int, int,
				       const char *);
extern struct type *init_float_type (struct objfile *, int, const char *,
				     const struct floatformat **);
extern struct type *init_decfloat_type (struct objfile *, int, const char *);
extern struct type *init_complex_type (struct objfile *, const char *,
				       struct type *);
extern struct type *init_pointer_type (struct objfile *, int, const char *,
				       struct type *);

/* Helper functions to construct architecture-owned types.  */
extern struct type *arch_type (struct gdbarch *, enum type_code, int,
			       const char *);
extern struct type *arch_integer_type (struct gdbarch *, int, int,
				       const char *);
extern struct type *arch_character_type (struct gdbarch *, int, int,
					 const char *);
extern struct type *arch_boolean_type (struct gdbarch *, int, int,
				       const char *);
extern struct type *arch_float_type (struct gdbarch *, int, const char *,
				     const struct floatformat **);
extern struct type *arch_decfloat_type (struct gdbarch *, int, const char *);
extern struct type *arch_complex_type (struct gdbarch *, const char *,
				       struct type *);
extern struct type *arch_pointer_type (struct gdbarch *, int, const char *,
				       struct type *);

/* Helper functions to construct a struct or record type.  An
   initially empty type is created using arch_composite_type().
   Fields are then added using append_composite_type_field*().  A union
   type has its size set to the largest field.  A struct type has each
   field packed against the previous.  */

extern struct type *arch_composite_type (struct gdbarch *gdbarch,
					 const char *name, enum type_code code);
extern void append_composite_type_field (struct type *t, const char *name,
					 struct type *field);
extern void append_composite_type_field_aligned (struct type *t,
						 const char *name,
						 struct type *field,
						 int alignment);
struct field *append_composite_type_field_raw (struct type *t, const char *name,
					       struct type *field);

/* Helper functions to construct a bit flags type.  An initially empty
   type is created using arch_flag_type().  Flags are then added using
   append_flag_type_field() and append_flag_type_flag().  */
extern struct type *arch_flags_type (struct gdbarch *gdbarch,
				     const char *name, int length);
extern void append_flags_type_field (struct type *type,
				     int start_bitpos, int nr_bits,
				     struct type *field_type, const char *name);
extern void append_flags_type_flag (struct type *type, int bitpos,
				    const char *name);

extern void make_vector_type (struct type *array_type);
extern struct type *init_vector_type (struct type *elt_type, int n);

extern struct type *lookup_reference_type (struct type *, enum type_code);
extern struct type *lookup_lvalue_reference_type (struct type *);
extern struct type *lookup_rvalue_reference_type (struct type *);


extern struct type *make_reference_type (struct type *, struct type **,
                                         enum type_code);

extern struct type *make_cv_type (int, int, struct type *, struct type **);

extern struct type *make_restrict_type (struct type *);

extern struct type *make_unqualified_type (struct type *);

extern struct type *make_atomic_type (struct type *);

extern void replace_type (struct type *, struct type *);

extern int address_space_name_to_int (struct gdbarch *, char *);

extern const char *address_space_int_to_name (struct gdbarch *, int);

extern struct type *make_type_with_address_space (struct type *type, 
						  int space_identifier);

extern struct type *lookup_memberptr_type (struct type *, struct type *);

extern struct type *lookup_methodptr_type (struct type *);

extern void smash_to_method_type (struct type *type, struct type *self_type,
				  struct type *to_type, struct field *args,
				  int nargs, int varargs);

extern void smash_to_memberptr_type (struct type *, struct type *,
				     struct type *);

extern void smash_to_methodptr_type (struct type *, struct type *);

extern struct type *allocate_stub_method (struct type *);

extern const char *type_name_no_tag (const struct type *);

extern struct type *lookup_struct_elt_type (struct type *, const char *, int);

extern struct type *make_pointer_type (struct type *, struct type **);

extern struct type *lookup_pointer_type (struct type *);

extern struct type *make_function_type (struct type *, struct type **);

extern struct type *lookup_function_type (struct type *);

extern struct type *lookup_function_type_with_arguments (struct type *,
							 int,
							 struct type **);

extern struct type *create_static_range_type (struct type *, struct type *,
					      LONGEST, LONGEST);


extern struct type *create_array_type_with_stride
  (struct type *, struct type *, struct type *, unsigned int);

extern struct type *create_range_type (struct type *, struct type *,
				       const struct dynamic_prop *,
				       const struct dynamic_prop *);

extern struct type *create_array_type (struct type *, struct type *,
				       struct type *);

extern struct type *lookup_array_range_type (struct type *, LONGEST, LONGEST);

extern struct type *create_string_type (struct type *, struct type *,
					struct type *);
extern struct type *lookup_string_range_type (struct type *, LONGEST, LONGEST);

extern struct type *create_set_type (struct type *, struct type *);

extern struct type *lookup_unsigned_typename (const struct language_defn *,
					      struct gdbarch *, const char *);

extern struct type *lookup_signed_typename (const struct language_defn *,
					    struct gdbarch *, const char *);

extern void get_unsigned_type_max (struct type *, ULONGEST *);

extern void get_signed_type_minmax (struct type *, LONGEST *, LONGEST *);

/* * Resolve all dynamic values of a type e.g. array bounds to static values.
   ADDR specifies the location of the variable the type is bound to.
   If TYPE has no dynamic properties return TYPE; otherwise a new type with
   static properties is returned.  */
extern struct type *resolve_dynamic_type (struct type *type,
					  const gdb_byte *valaddr,
					  CORE_ADDR addr);

/* * Predicate if the type has dynamic values, which are not resolved yet.  */
extern int is_dynamic_type (struct type *type);

/* * Return the dynamic property of the requested KIND from TYPE's
   list of dynamic properties.  */
extern struct dynamic_prop *get_dyn_prop
  (enum dynamic_prop_node_kind kind, const struct type *type);

/* * Given a dynamic property PROP of a given KIND, add this dynamic
   property to the given TYPE.

   This function assumes that TYPE is objfile-owned, and that OBJFILE
   is the TYPE's objfile.  */
extern void add_dyn_prop
  (enum dynamic_prop_node_kind kind, struct dynamic_prop prop,
   struct type *type, struct objfile *objfile);

extern void remove_dyn_prop (enum dynamic_prop_node_kind prop_kind,
                             struct type *type);

extern struct type *check_typedef (struct type *);

extern void check_stub_method_group (struct type *, int);

extern char *gdb_mangle_name (struct type *, int, int);

extern struct type *lookup_typename (const struct language_defn *,
				     struct gdbarch *, const char *,
				     const struct block *, int);

extern struct type *lookup_template_type (char *, struct type *,
					  const struct block *);

extern int get_vptr_fieldno (struct type *, struct type **);

extern int get_discrete_bounds (struct type *, LONGEST *, LONGEST *);

extern int get_array_bounds (struct type *type, LONGEST *low_bound,
			     LONGEST *high_bound);

extern int discrete_position (struct type *type, LONGEST val, LONGEST *pos);

extern int class_types_same_p (const struct type *, const struct type *);

extern int is_ancestor (struct type *, struct type *);

extern int is_public_ancestor (struct type *, struct type *);

extern int is_unique_ancestor (struct type *, struct value *);

/* Overload resolution */

#define LENGTH_MATCH(bv) ((bv)->rank[0])

/* * Badness if parameter list length doesn't match arg list length.  */
extern const struct rank LENGTH_MISMATCH_BADNESS;

/* * Dummy badness value for nonexistent parameter positions.  */
extern const struct rank TOO_FEW_PARAMS_BADNESS;
/* * Badness if no conversion among types.  */
extern const struct rank INCOMPATIBLE_TYPE_BADNESS;

/* * Badness of an exact match.  */
extern const struct rank EXACT_MATCH_BADNESS;

/* * Badness of integral promotion.  */
extern const struct rank INTEGER_PROMOTION_BADNESS;
/* * Badness of floating promotion.  */
extern const struct rank FLOAT_PROMOTION_BADNESS;
/* * Badness of converting a derived class pointer
   to a base class pointer.  */
extern const struct rank BASE_PTR_CONVERSION_BADNESS;
/* * Badness of integral conversion.  */
extern const struct rank INTEGER_CONVERSION_BADNESS;
/* * Badness of floating conversion.  */
extern const struct rank FLOAT_CONVERSION_BADNESS;
/* * Badness of integer<->floating conversions.  */
extern const struct rank INT_FLOAT_CONVERSION_BADNESS;
/* * Badness of conversion of pointer to void pointer.  */
extern const struct rank VOID_PTR_CONVERSION_BADNESS;
/* * Badness of conversion to boolean.  */
extern const struct rank BOOL_CONVERSION_BADNESS;
/* * Badness of converting derived to base class.  */
extern const struct rank BASE_CONVERSION_BADNESS;
/* * Badness of converting from non-reference to reference.  Subrank
   is the type of reference conversion being done.  */
extern const struct rank REFERENCE_CONVERSION_BADNESS;
/* * Conversion to rvalue reference.  */
#define REFERENCE_CONVERSION_RVALUE 1
/* * Conversion to const lvalue reference.  */
#define REFERENCE_CONVERSION_CONST_LVALUE 2

/* * Badness of converting integer 0 to NULL pointer.  */
extern const struct rank NULL_POINTER_CONVERSION;
/* * Badness of cv-conversion.  Subrank is a flag describing the conversions
   being done.  */
extern const struct rank CV_CONVERSION_BADNESS;
#define CV_CONVERSION_CONST 1
#define CV_CONVERSION_VOLATILE 2

/* Non-standard conversions allowed by the debugger */

/* * Converting a pointer to an int is usually OK.  */
extern const struct rank NS_POINTER_CONVERSION_BADNESS;

/* * Badness of converting a (non-zero) integer constant
   to a pointer.  */
extern const struct rank NS_INTEGER_POINTER_CONVERSION_BADNESS;

extern struct rank sum_ranks (struct rank a, struct rank b);
extern int compare_ranks (struct rank a, struct rank b);

extern int compare_badness (struct badness_vector *, struct badness_vector *);

extern struct badness_vector *rank_function (struct type **, int,
					     struct value **, int);

extern struct rank rank_one_type (struct type *, struct type *,
				  struct value *);

extern void recursive_dump_type (struct type *, int);

extern int field_is_static (struct field *);

/* printcmd.c */

extern void print_scalar_formatted (const gdb_byte *, struct type *,
				    const struct value_print_options *,
				    int, struct ui_file *);

extern int can_dereference (struct type *);

extern int is_integral_type (struct type *);

extern int is_scalar_type (struct type *type);

extern int is_scalar_type_recursive (struct type *);

extern int class_or_union_p (const struct type *);

extern void maintenance_print_type (char *, int);

extern htab_t create_copied_types_hash (struct objfile *objfile);

extern struct type *copy_type_recursive (struct objfile *objfile,
					 struct type *type,
					 htab_t copied_types);

extern struct type *copy_type (const struct type *type);

extern int types_equal (struct type *, struct type *);

extern int types_deeply_equal (struct type *, struct type *);

extern int type_not_allocated (const struct type *type);

extern int type_not_associated (const struct type *type);

#endif /* GDBTYPES_H */<|MERGE_RESOLUTION|>--- conflicted
+++ resolved
@@ -848,6 +848,7 @@
 
   unsigned int is_const:1;
   unsigned int is_volatile:1;
+  unsigned int is_public:1;
   unsigned int is_private:1;
   unsigned int is_protected:1;
   unsigned int is_artificial:1;
@@ -868,15 +869,12 @@
   /* * True if this function is aliased to an existing fn_field,
      false otherwise.  These functions should be skipped during symbol
      lookups or type printing.  */
+
   unsigned int is_alias : 1;
 
   /* * Unused.  */
 
-<<<<<<< HEAD
-  unsigned int dummy:1;
-=======
-  unsigned int dummy:9;
->>>>>>> 1a457753
+  unsigned int dummy:6;
 
   /* * Index into that baseclass's virtual function table, minus 2;
      else if static: VOFFSET_STATIC; else: 0.  */
@@ -1464,6 +1462,7 @@
 #define TYPE_FN_FIELD_VOLATILE(thisfn, n) ((thisfn)[n].is_volatile)
 #define TYPE_FN_FIELD_PRIVATE(thisfn, n) ((thisfn)[n].is_private)
 #define TYPE_FN_FIELD_PROTECTED(thisfn, n) ((thisfn)[n].is_protected)
+#define TYPE_FN_FIELD_PUBLIC(thisfn, n) ((thisfn)[n].is_public)
 #define TYPE_FN_FIELD_ARTIFICIAL(thisfn, n) ((thisfn)[n].is_artificial)
 #define TYPE_FN_FIELD_STUB(thisfn, n) ((thisfn)[n].is_stub)
 #define TYPE_FN_FIELD_CONSTRUCTOR(thisfn, n) ((thisfn)[n].is_constructor)
