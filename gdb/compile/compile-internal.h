/* Header file for GDB compile command and supporting functions.
   Copyright (C) 2014-2017 Free Software Foundation, Inc.

   This program is free software; you can redistribute it and/or modify
   it under the terms of the GNU General Public License as published by
   the Free Software Foundation; either version 3 of the License, or
   (at your option) any later version.

   This program is distributed in the hope that it will be useful,
   but WITHOUT ANY WARRANTY; without even the implied warranty of
   MERCHANTABILITY or FITNESS FOR A PARTICULAR PURPOSE.  See the
   GNU General Public License for more details.

   You should have received a copy of the GNU General Public License
   along with this program.  If not, see <http://www.gnu.org/licenses/>.  */

#ifndef GDB_COMPILE_INTERNAL_H
#define GDB_COMPILE_INTERNAL_H

#include "defs.h"
#include "gcc-c-interface.h"
#include "compile-internal.h"

#include <string>
#include <unordered_map>

/* Debugging flag for the "compile" family of commands.  */

extern int compile_debug;

/* Flag to enable internal debugging for oracle requests.  */

extern int debug_compile_oracle;

struct block;

/* An object of this type holds state associated with a given
   compilation job.  */

class compile_instance
{
public:

  compile_instance (struct gcc_base_context *gcc_fe, const char *options)
    : m_gcc_fe (gcc_fe), m_gcc_target_options (options)
  {
  }

  virtual ~compile_instance ()
  {
  }

  /* Returns the GCC options to be passed during compilation.  */

  const std::string &gcc_target_options () const
  {
    return m_gcc_target_options;
  }

  /* Insert GCC_TYPE into the type cache for TYPE.

     It is ok for a given type to be inserted more than once, provided that
     the exact same association is made each time.  */

  void insert_type (struct type *type, gcc_type gcc_type);

  /* Associate SYMBOL with some error text.  */

  void insert_symbol_error (const struct symbol *sym, std::string text);

  /* Emit the error message corresponding to SYM, if one exists, and
     arrange for it not to be emitted again.  */

  void error_symbol_once (const struct symbol *sym);

  /* These currently just forward to the underlying ops
     vtable.  */

  /* Set the plug-in print callback.  */

  void set_print_callback (void (*print_function) (void *, const char *),
			   void *datum);

  /* Return the plug-in's front-end version.  */

  unsigned int version () const;

  /* Set the plug-in's verbosity level.  */

  void set_verbose (int level);

  /* Set the plug-in driver program.  */

  void set_driver_filename (const char *filename);

  /* Set the regular expression used to match the configury triplet
     prefix to the compiler.  */

  void set_triplet_regexp (const char *regexp);

  /* Set compilation arguments.  */

  char *set_arguments (int argc, char **argv);

  /* !!keiths: YUCK!  */

  char *set_arguments (const char *regexp, int argc, char **argv);

  /* Set the filename of the program to compile.  */

  void set_source_file (const char *filename);

  /* Compile the previously specified source file to FILENAME.  */

  bool compile (const char *filename);

  /* Same as above, but for earlier protocol versions.  */

  bool compile (const char *filename, int verbose_level);

  /* Set the scope type for this compile.  */

  void set_scope (enum compile_i_scope_types scope)
  {
    m_scope = scope;
  }

  /* Return the scope type.  */

  enum compile_i_scope_types scope () const
  {
    return m_scope;
  }

  /* Set the block to be used for symbol searches.  */

  void set_block (const struct block *block)
  {
    m_block = block;
  }

  /* Return the search block.  */

  const struct block *block () const
  {
    return m_block;
  }

protected:

  /* Map types used by the compile instance for caching type conversions.
     and error tracking.  */

  typedef std::pair<struct type *, gcc_type> type_map_item_t;
  typedef std::unordered_map<struct type *, gcc_type> type_map_t;
  typedef std::pair<const struct symbol *, std::string> symbol_err_map_item_t;
  typedef std::unordered_map<const struct symbol *, std::string>
    symbol_err_map_t;

  /* The GCC front end.  */
  struct gcc_base_context *m_gcc_fe;

  /* The "scope" of this compilation.  */
  enum compile_i_scope_types m_scope;

  /* The block in which an expression is being parsed.  */
  const struct block *m_block;

  /* Specify "-std=gnu11", "-std=gnu++11" or similar.  These options are put
     after CU's DW_AT_producer compilation options to override them.  */
  std::string m_gcc_target_options;

  /* Map from gdb types to gcc types.  */
  type_map_t m_type_map;

  /* Map from gdb symbols to gcc error messages to emit.  */
  symbol_err_map_t m_symbol_err_map;
};

/* Define the headers and footers for different scopes.  */

/* A simple scope just declares a function named "_gdb_expr", takes no
   arguments and returns no value.  */

#define COMPILE_I_SIMPLE_REGISTER_STRUCT_TAG "__gdb_regs"
#define COMPILE_I_SIMPLE_REGISTER_ARG_NAME "__regs"
#define COMPILE_I_SIMPLE_REGISTER_DUMMY "_dummy"
#define COMPILE_I_PRINT_OUT_ARG_TYPE "void *"
#define COMPILE_I_PRINT_OUT_ARG "__gdb_out_param"
#define COMPILE_I_EXPR_VAL "__gdb_expr_val"
#define COMPILE_I_EXPR_PTR_TYPE "__gdb_expr_ptr_type"

/* A "type" to indicate a NULL type.  */

const gcc_type GCC_TYPE_NONE = (gcc_type) -1;

/* Call gdbarch_register_name (GDBARCH, REGNUM) and convert its result
   to a form suitable for the compiler source.  The register names
   should not clash with inferior defined macros.  Returned pointer is
   never NULL.  Returned pointer needs to be deallocated by xfree.  */

extern char *compile_register_name_mangled (struct gdbarch *gdbarch,
					    int regnum);

/* Convert compiler source register name to register number of
   GDBARCH.  Returned value is always >= 0, function throws an error
   for non-matching REG_NAME.  */

extern int compile_register_name_demangle (struct gdbarch *gdbarch,
					   const char *reg_name);

<<<<<<< HEAD
=======
/* Convert a gdb type, TYPE, to a GCC type.  CONTEXT is used to do the
   actual conversion.  The new GCC type is returned.  */

struct type;
extern gcc_type convert_type (struct compile_c_instance *context,
			      struct type *type);

/* A callback suitable for use as the GCC C symbol oracle.  */

extern gcc_c_oracle_function gcc_convert_symbol;

/* A callback suitable for use as the GCC C address oracle.  */

extern gcc_c_symbol_address_function gcc_symbol_address;

/* Instantiate a GDB object holding state for the GCC context FE.  The
   new object is returned.  */

extern struct compile_instance *new_compile_instance (struct gcc_c_context *fe);

/* Emit code to compute the address for all the local variables in
   scope at PC in BLOCK.  Returns a malloc'd vector, indexed by gdb
   register number, where each element indicates if the corresponding
   register is needed to compute a local variable.  */

extern unsigned char *generate_c_for_variable_locations
     (struct compile_c_instance *compiler,
      struct ui_file *stream,
      struct gdbarch *gdbarch,
      const struct block *block,
      CORE_ADDR pc);

/* Get the GCC mode attribute value for a given type size.  */

extern const char *c_get_mode_for_size (int size);

/* Given a dynamic property, return an xmallocd name that is used to
   represent its size.  The result must be freed by the caller.  The
   contents of the resulting string will be the same each time for
   each call with the same argument.  */

struct dynamic_prop;
extern char *c_get_range_decl_name (const struct dynamic_prop *prop);

/* Type used to hold and pass around the source and object file names
   to use for compilation.  */
class compile_file_names
{
public:
  compile_file_names (std::string source_file, std::string object_file)
    : m_source_file (source_file), m_object_file (object_file)
  {}

  /* Provide read-only views only.  Return 'const char *' instead of
     std::string to avoid having to use c_str() everywhere in client
     code.  */

  const char *source_file () const
  { return m_source_file.c_str (); }

  const char *object_file () const
  { return m_object_file.c_str (); }

private:
  /* Storage for the file names.  */
  std::string m_source_file;
  std::string m_object_file;
};

>>>>>>> f129e49f
#endif /* GDB_COMPILE_INTERNAL_H */<|MERGE_RESOLUTION|>--- conflicted
+++ resolved
@@ -208,52 +208,6 @@
 
 extern int compile_register_name_demangle (struct gdbarch *gdbarch,
 					   const char *reg_name);
-
-<<<<<<< HEAD
-=======
-/* Convert a gdb type, TYPE, to a GCC type.  CONTEXT is used to do the
-   actual conversion.  The new GCC type is returned.  */
-
-struct type;
-extern gcc_type convert_type (struct compile_c_instance *context,
-			      struct type *type);
-
-/* A callback suitable for use as the GCC C symbol oracle.  */
-
-extern gcc_c_oracle_function gcc_convert_symbol;
-
-/* A callback suitable for use as the GCC C address oracle.  */
-
-extern gcc_c_symbol_address_function gcc_symbol_address;
-
-/* Instantiate a GDB object holding state for the GCC context FE.  The
-   new object is returned.  */
-
-extern struct compile_instance *new_compile_instance (struct gcc_c_context *fe);
-
-/* Emit code to compute the address for all the local variables in
-   scope at PC in BLOCK.  Returns a malloc'd vector, indexed by gdb
-   register number, where each element indicates if the corresponding
-   register is needed to compute a local variable.  */
-
-extern unsigned char *generate_c_for_variable_locations
-     (struct compile_c_instance *compiler,
-      struct ui_file *stream,
-      struct gdbarch *gdbarch,
-      const struct block *block,
-      CORE_ADDR pc);
-
-/* Get the GCC mode attribute value for a given type size.  */
-
-extern const char *c_get_mode_for_size (int size);
-
-/* Given a dynamic property, return an xmallocd name that is used to
-   represent its size.  The result must be freed by the caller.  The
-   contents of the resulting string will be the same each time for
-   each call with the same argument.  */
-
-struct dynamic_prop;
-extern char *c_get_range_decl_name (const struct dynamic_prop *prop);
 
 /* Type used to hold and pass around the source and object file names
    to use for compilation.  */
@@ -280,5 +234,4 @@
   std::string m_object_file;
 };
 
->>>>>>> f129e49f
 #endif /* GDB_COMPILE_INTERNAL_H */