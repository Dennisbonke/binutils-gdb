--- conflicted
+++ resolved
@@ -44,11 +44,8 @@
 #include "cp-support.h"
 #include "frame.h"
 #include "c-lang.h"
-<<<<<<< HEAD
 #include "dictionary.h"		/* for dict_hash  */
-=======
 #include <algorithm>
->>>>>>> 1a457753
 
 extern void _initialize_language (void);
 
@@ -920,57 +917,6 @@
   LANG_MAGIC
 };
 
-<<<<<<< HEAD
-const struct language_defn local_language_defn =
-{
-  "local",
-  "Local",
-  language_auto,
-  range_check_off,
-  case_sensitive_on,
-  array_row_major,
-  macro_expansion_no,
-  NULL,
-  &exp_descriptor_standard,
-  unk_lang_parser,
-  unk_lang_error,
-  null_post_parser,
-  unk_lang_printchar,		/* Print character constant */
-  unk_lang_printstr,
-  unk_lang_emit_char,
-  unk_lang_print_type,		/* Print a type using appropriate syntax */
-  default_print_typedef,	/* Print a typedef using appropriate syntax */
-  unk_lang_val_print,		/* Print a value using appropriate syntax */
-  unk_lang_value_print,		/* Print a top-level value */
-  default_read_var_value,	/* la_read_var_value */
-  unk_lang_trampoline,		/* Language specific skip_trampoline */
-  "this", 		        /* name_of_this */
-  basic_lookup_symbol_nonlocal,	/* lookup_symbol_nonlocal */
-  basic_lookup_transparent_type,/* lookup_transparent_type */
-  unk_lang_demangle,		/* Language specific symbol demangler */
-  NULL,
-  unk_lang_class_name,		/* Language specific
-				   class_name_from_physname */
-  unk_op_print_tab,		/* expression operators for printing */
-  1,				/* c-style arrays */
-  0,				/* String lower bound */
-  default_word_break_characters,
-  default_make_symbol_completion_list,
-  unknown_language_arch_info,	/* la_language_arch_info.  */
-  default_print_array_index,
-  default_pass_by_reference,
-  default_get_string,
-  c_watch_location_expression,
-  NULL,				/* la_get_symbol_name_cmp */
-  iterate_over_symbols,
-  default_compute_string_hash,
-  &default_varobj_ops,
-  NULL,
-  NULL,
-  LANG_MAGIC
-};
-=======
->>>>>>> 1a457753
  
 /* Per-architecture language information.  */
